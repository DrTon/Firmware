--- conflicted
+++ resolved
@@ -5037,8 +5037,6 @@
 }
 
 static void mavlink_test_power_status(uint8_t system_id, uint8_t component_id, mavlink_message_t *last_msg)
-<<<<<<< HEAD
-=======
 {
 	mavlink_message_t msg;
         uint8_t buffer[MAVLINK_MAX_PACKET_LEN];
@@ -5139,50 +5137,102 @@
 }
 
 static void mavlink_test_data_transmission_handshake(uint8_t system_id, uint8_t component_id, mavlink_message_t *last_msg)
->>>>>>> db474072
-{
-	mavlink_message_t msg;
-        uint8_t buffer[MAVLINK_MAX_PACKET_LEN];
-        uint16_t i;
-	mavlink_power_status_t packet_in = {
+{
+	mavlink_message_t msg;
+        uint8_t buffer[MAVLINK_MAX_PACKET_LEN];
+        uint16_t i;
+	mavlink_data_transmission_handshake_t packet_in = {
+		963497464,
+	}17443,
+	}17547,
+	}17651,
+	}163,
+	}230,
+	}41,
+	};
+	mavlink_data_transmission_handshake_t packet1, packet2;
+        memset(&packet1, 0, sizeof(packet1));
+        	packet1.size = packet_in.size;
+        	packet1.width = packet_in.width;
+        	packet1.height = packet_in.height;
+        	packet1.packets = packet_in.packets;
+        	packet1.type = packet_in.type;
+        	packet1.payload = packet_in.payload;
+        	packet1.jpg_quality = packet_in.jpg_quality;
+        
+        
+
+        memset(&packet2, 0, sizeof(packet2));
+	mavlink_msg_data_transmission_handshake_encode(system_id, component_id, &msg, &packet1);
+	mavlink_msg_data_transmission_handshake_decode(&msg, &packet2);
+        MAVLINK_ASSERT(memcmp(&packet1, &packet2, sizeof(packet1)) == 0);
+
+        memset(&packet2, 0, sizeof(packet2));
+	mavlink_msg_data_transmission_handshake_pack(system_id, component_id, &msg , packet1.type , packet1.size , packet1.width , packet1.height , packet1.packets , packet1.payload , packet1.jpg_quality );
+	mavlink_msg_data_transmission_handshake_decode(&msg, &packet2);
+        MAVLINK_ASSERT(memcmp(&packet1, &packet2, sizeof(packet1)) == 0);
+
+        memset(&packet2, 0, sizeof(packet2));
+	mavlink_msg_data_transmission_handshake_pack_chan(system_id, component_id, MAVLINK_COMM_0, &msg , packet1.type , packet1.size , packet1.width , packet1.height , packet1.packets , packet1.payload , packet1.jpg_quality );
+	mavlink_msg_data_transmission_handshake_decode(&msg, &packet2);
+        MAVLINK_ASSERT(memcmp(&packet1, &packet2, sizeof(packet1)) == 0);
+
+        memset(&packet2, 0, sizeof(packet2));
+        mavlink_msg_to_send_buffer(buffer, &msg);
+        for (i=0; i<mavlink_msg_get_send_buffer_length(&msg); i++) {
+        	comm_send_ch(MAVLINK_COMM_0, buffer[i]);
+        }
+	mavlink_msg_data_transmission_handshake_decode(last_msg, &packet2);
+        MAVLINK_ASSERT(memcmp(&packet1, &packet2, sizeof(packet1)) == 0);
+        
+        memset(&packet2, 0, sizeof(packet2));
+	mavlink_msg_data_transmission_handshake_send(MAVLINK_COMM_1 , packet1.type , packet1.size , packet1.width , packet1.height , packet1.packets , packet1.payload , packet1.jpg_quality );
+	mavlink_msg_data_transmission_handshake_decode(last_msg, &packet2);
+        MAVLINK_ASSERT(memcmp(&packet1, &packet2, sizeof(packet1)) == 0);
+}
+
+static void mavlink_test_encapsulated_data(uint8_t system_id, uint8_t component_id, mavlink_message_t *last_msg)
+{
+	mavlink_message_t msg;
+        uint8_t buffer[MAVLINK_MAX_PACKET_LEN];
+        uint16_t i;
+	mavlink_encapsulated_data_t packet_in = {
 		17235,
-	}17339,
-	}17443,
-	};
-	mavlink_power_status_t packet1, packet2;
-        memset(&packet1, 0, sizeof(packet1));
-        	packet1.Vcc = packet_in.Vcc;
-        	packet1.Vservo = packet_in.Vservo;
-        	packet1.flags = packet_in.flags;
-        
-        
-
-        memset(&packet2, 0, sizeof(packet2));
-	mavlink_msg_power_status_encode(system_id, component_id, &msg, &packet1);
-	mavlink_msg_power_status_decode(&msg, &packet2);
-        MAVLINK_ASSERT(memcmp(&packet1, &packet2, sizeof(packet1)) == 0);
-
-        memset(&packet2, 0, sizeof(packet2));
-	mavlink_msg_power_status_pack(system_id, component_id, &msg , packet1.Vcc , packet1.Vservo , packet1.flags );
-	mavlink_msg_power_status_decode(&msg, &packet2);
-        MAVLINK_ASSERT(memcmp(&packet1, &packet2, sizeof(packet1)) == 0);
-
-        memset(&packet2, 0, sizeof(packet2));
-	mavlink_msg_power_status_pack_chan(system_id, component_id, MAVLINK_COMM_0, &msg , packet1.Vcc , packet1.Vservo , packet1.flags );
-	mavlink_msg_power_status_decode(&msg, &packet2);
-        MAVLINK_ASSERT(memcmp(&packet1, &packet2, sizeof(packet1)) == 0);
-
-        memset(&packet2, 0, sizeof(packet2));
-        mavlink_msg_to_send_buffer(buffer, &msg);
-        for (i=0; i<mavlink_msg_get_send_buffer_length(&msg); i++) {
-        	comm_send_ch(MAVLINK_COMM_0, buffer[i]);
-        }
-	mavlink_msg_power_status_decode(last_msg, &packet2);
-        MAVLINK_ASSERT(memcmp(&packet1, &packet2, sizeof(packet1)) == 0);
-        
-        memset(&packet2, 0, sizeof(packet2));
-	mavlink_msg_power_status_send(MAVLINK_COMM_1 , packet1.Vcc , packet1.Vservo , packet1.flags );
-	mavlink_msg_power_status_decode(last_msg, &packet2);
+	}{ 139, 140, 141, 142, 143, 144, 145, 146, 147, 148, 149, 150, 151, 152, 153, 154, 155, 156, 157, 158, 159, 160, 161, 162, 163, 164, 165, 166, 167, 168, 169, 170, 171, 172, 173, 174, 175, 176, 177, 178, 179, 180, 181, 182, 183, 184, 185, 186, 187, 188, 189, 190, 191, 192, 193, 194, 195, 196, 197, 198, 199, 200, 201, 202, 203, 204, 205, 206, 207, 208, 209, 210, 211, 212, 213, 214, 215, 216, 217, 218, 219, 220, 221, 222, 223, 224, 225, 226, 227, 228, 229, 230, 231, 232, 233, 234, 235, 236, 237, 238, 239, 240, 241, 242, 243, 244, 245, 246, 247, 248, 249, 250, 251, 252, 253, 254, 255, 0, 1, 2, 3, 4, 5, 6, 7, 8, 9, 10, 11, 12, 13, 14, 15, 16, 17, 18, 19, 20, 21, 22, 23, 24, 25, 26, 27, 28, 29, 30, 31, 32, 33, 34, 35, 36, 37, 38, 39, 40, 41, 42, 43, 44, 45, 46, 47, 48, 49, 50, 51, 52, 53, 54, 55, 56, 57, 58, 59, 60, 61, 62, 63, 64, 65, 66, 67, 68, 69, 70, 71, 72, 73, 74, 75, 76, 77, 78, 79, 80, 81, 82, 83, 84, 85, 86, 87, 88, 89, 90, 91, 92, 93, 94, 95, 96, 97, 98, 99, 100, 101, 102, 103, 104, 105, 106, 107, 108, 109, 110, 111, 112, 113, 114, 115, 116, 117, 118, 119, 120, 121, 122, 123, 124, 125, 126, 127, 128, 129, 130, 131, 132, 133, 134, 135 },
+	};
+	mavlink_encapsulated_data_t packet1, packet2;
+        memset(&packet1, 0, sizeof(packet1));
+        	packet1.seqnr = packet_in.seqnr;
+        
+        	mav_array_memcpy(packet1.data, packet_in.data, sizeof(uint8_t)*253);
+        
+
+        memset(&packet2, 0, sizeof(packet2));
+	mavlink_msg_encapsulated_data_encode(system_id, component_id, &msg, &packet1);
+	mavlink_msg_encapsulated_data_decode(&msg, &packet2);
+        MAVLINK_ASSERT(memcmp(&packet1, &packet2, sizeof(packet1)) == 0);
+
+        memset(&packet2, 0, sizeof(packet2));
+	mavlink_msg_encapsulated_data_pack(system_id, component_id, &msg , packet1.seqnr , packet1.data );
+	mavlink_msg_encapsulated_data_decode(&msg, &packet2);
+        MAVLINK_ASSERT(memcmp(&packet1, &packet2, sizeof(packet1)) == 0);
+
+        memset(&packet2, 0, sizeof(packet2));
+	mavlink_msg_encapsulated_data_pack_chan(system_id, component_id, MAVLINK_COMM_0, &msg , packet1.seqnr , packet1.data );
+	mavlink_msg_encapsulated_data_decode(&msg, &packet2);
+        MAVLINK_ASSERT(memcmp(&packet1, &packet2, sizeof(packet1)) == 0);
+
+        memset(&packet2, 0, sizeof(packet2));
+        mavlink_msg_to_send_buffer(buffer, &msg);
+        for (i=0; i<mavlink_msg_get_send_buffer_length(&msg); i++) {
+        	comm_send_ch(MAVLINK_COMM_0, buffer[i]);
+        }
+	mavlink_msg_encapsulated_data_decode(last_msg, &packet2);
+        MAVLINK_ASSERT(memcmp(&packet1, &packet2, sizeof(packet1)) == 0);
+        
+        memset(&packet2, 0, sizeof(packet2));
+	mavlink_msg_encapsulated_data_send(MAVLINK_COMM_1 , packet1.seqnr , packet1.data );
+	mavlink_msg_encapsulated_data_decode(last_msg, &packet2);
         MAVLINK_ASSERT(memcmp(&packet1, &packet2, sizeof(packet1)) == 0);
 }
 
@@ -5801,13 +5851,10 @@
 	mavlink_test_gps_inject_data(system_id, component_id, last_msg);
 	mavlink_test_gps2_raw(system_id, component_id, last_msg);
 	mavlink_test_power_status(system_id, component_id, last_msg);
-<<<<<<< HEAD
-=======
 	mavlink_test_serial_control(system_id, component_id, last_msg);
 	mavlink_test_data_transmission_handshake(system_id, component_id, last_msg);
 	mavlink_test_encapsulated_data(system_id, component_id, last_msg);
 	mavlink_test_distance_sensor(system_id, component_id, last_msg);
->>>>>>> db474072
 	mavlink_test_battery_status(system_id, component_id, last_msg);
 	mavlink_test_setpoint_8dof(system_id, component_id, last_msg);
 	mavlink_test_setpoint_6dof(system_id, component_id, last_msg);
