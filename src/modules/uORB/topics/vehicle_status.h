--- conflicted
+++ resolved
@@ -70,13 +70,9 @@
 	MAIN_STATE_AUTO_LOITER,
 	MAIN_STATE_AUTO_RTL,
 	MAIN_STATE_ACRO,
-<<<<<<< HEAD
+	MAIN_STATE_OFFBOARD,
 	MAIN_STATE_FOLLOW,
 	MAIN_STATE_MAX,
-=======
-	MAIN_STATE_OFFBOARD,
-	MAIN_STATE_MAX
->>>>>>> e57579fa
 } main_state_t;
 
 // If you change the order, add or remove arming_state_t states make sure to update the arrays
@@ -112,11 +108,8 @@
 	NAVIGATION_STATE_LAND,			/**< Land mode */
 	NAVIGATION_STATE_DESCEND,			/**< Descend mode (no position control) */
 	NAVIGATION_STATE_TERMINATION,		/**< Termination mode */
-<<<<<<< HEAD
+	NAVIGATION_STATE_OFFBOARD,
 	NAVIGATION_STATE_FOLLOW,		/**< Manual-controlled follow mode */
-=======
-	NAVIGATION_STATE_OFFBOARD,
->>>>>>> e57579fa
 	NAVIGATION_STATE_MAX,
 } navigation_state_t;
 
