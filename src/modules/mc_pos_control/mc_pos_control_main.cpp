--- conflicted
+++ resolved
@@ -1705,19 +1705,11 @@
                             coef *= coef;
                             float max_vel_z = - _params.vel_max(2) * coef;
 
-<<<<<<< HEAD
-//                            printf("[WARN] max_vel %.3f smooth: %.3f min-dist %.3f thing %.3f\n",
-//                                    (double)max_vel_z,
-//                                    (double)_params.sonar_smooth_coef,
-//                                    (double)_params.sonar_min_dist,
-//                                    (double)(_params.sonar_min_dist - _local_pos.dist_bottom));
-=======
                             //printf("[WARN] max_vel %.3f smooth: %.3f min-dist %.3f thing %.3f\n", 
                             //        (double)max_vel_z, 
                             //        (double)_params.sonar_smooth_coef, 
                             //        (double)_params.sonar_min_dist,
-                            //        (double)(_params.sonar_min_dist - _local_pos.dist_bottom)); 
->>>>>>> 656e982e
+                            //        (double)(_params.sonar_min_dist - _local_pos.dist_bottom));
                             _vel_sp(2) = max_vel_z;
 							_sp_move_rate(2)= 0.0f;
 						}
@@ -1725,11 +1717,7 @@
 				else if (_ground_setpoint_corrected && (_vel(2) > _params.vel_max(2) || _vel_sp(2) > _params.vel_max(2))) {
 					//_vel_sp(2) = - _params.vel_max(2);
                     _vel_sp(2) = - 2 * _params.vel_max(2);
-<<<<<<< HEAD
-//                    printf("[NO IDEA] vel(2) %0.3f  sp_vel(2) %.03f\n", (double)_vel(2), (double)_vel_sp(2));
-=======
                     //printf("[NO IDEA] vel(2) %0.3f  sp_vel(2) %.03f\n", (double)_vel(2), (double)_vel_sp(2));
->>>>>>> 656e982e
 					_sp_move_rate(2)= 0.0f;
 				}
 				else if (_local_pos.dist_bottom_valid && _params.sonar_correction_on){
