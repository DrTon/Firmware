--- conflicted
+++ resolved
@@ -799,12 +799,9 @@
 		struct telemetry_status_s telemetry;
 		struct range_finder_report range_finder;
 		struct estimator_status_report estimator_status;
-<<<<<<< HEAD
-		struct target_global_position_s target_pos;
-=======
 		struct system_power_s system_power;
 		struct servorail_status_s servorail_status;
->>>>>>> c77a7b11
+		struct target_global_position_s target_pos;
 	} buf;
 
 	memset(&buf, 0, sizeof(buf));
@@ -837,11 +834,8 @@
 			struct log_DIST_s log_DIST;
 			struct log_TELE_s log_TELE;
 			struct log_ESTM_s log_ESTM;
-<<<<<<< HEAD
+			struct log_PWR_s log_PWR;
 			struct log_TPOS_s log_TPOS;
-=======
-			struct log_PWR_s log_PWR;
->>>>>>> c77a7b11
 		} body;
 	} log_msg = {
 		LOG_PACKET_HEADER_INIT(0)
@@ -873,12 +867,9 @@
 		int telemetry_sub;
 		int range_finder_sub;
 		int estimator_status_sub;
-<<<<<<< HEAD
-		int target_pos_sub;
-=======
 		int system_power_sub;
 		int servorail_status_sub;
->>>>>>> c77a7b11
+		int target_pos_sub;
 	} subs;
 
 	subs.cmd_sub = orb_subscribe(ORB_ID(vehicle_command));
@@ -904,12 +895,9 @@
 	subs.telemetry_sub = orb_subscribe(ORB_ID(telemetry_status));
 	subs.range_finder_sub = orb_subscribe(ORB_ID(sensor_range_finder));
 	subs.estimator_status_sub = orb_subscribe(ORB_ID(estimator_status));
-<<<<<<< HEAD
-	subs.target_pos_sub = orb_subscribe(ORB_ID(target_global_position));
-=======
 	subs.system_power_sub = orb_subscribe(ORB_ID(system_power));
 	subs.servorail_status_sub = orb_subscribe(ORB_ID(servorail_status));
->>>>>>> c77a7b11
+	subs.target_pos_sub = orb_subscribe(ORB_ID(target_global_position));
 
 	thread_running = true;
 
