/****************************************************************************
 *
 *   Copyright (c) 2012-2014 PX4 Development Team. All rights reserved.
 *
 * Redistribution and use in source and binary forms, with or without
 * modification, are permitted provided that the following conditions
 * are met:
 *
 * 1. Redistributions of source code must retain the above copyright
 *    notice, this list of conditions and the following disclaimer.
 * 2. Redistributions in binary form must reproduce the above copyright
 *    notice, this list of conditions and the following disclaimer in
 *    the documentation and/or other materials provided with the
 *    distribution.
 * 3. Neither the name PX4 nor the names of its contributors may be
 *    used to endorse or promote products derived from this software
 *    without specific prior written permission.
 *
 * THIS SOFTWARE IS PROVIDED BY THE COPYRIGHT HOLDERS AND CONTRIBUTORS
 * "AS IS" AND ANY EXPRESS OR IMPLIED WARRANTIES, INCLUDING, BUT NOT
 * LIMITED TO, THE IMPLIED WARRANTIES OF MERCHANTABILITY AND FITNESS
 * FOR A PARTICULAR PURPOSE ARE DISCLAIMED. IN NO EVENT SHALL THE
 * COPYRIGHT OWNER OR CONTRIBUTORS BE LIABLE FOR ANY DIRECT, INDIRECT,
 * INCIDENTAL, SPECIAL, EXEMPLARY, OR CONSEQUENTIAL DAMAGES (INCLUDING,
 * BUT NOT LIMITED TO, PROCUREMENT OF SUBSTITUTE GOODS OR SERVICES; LOSS
 * OF USE, DATA, OR PROFITS; OR BUSINESS INTERRUPTION) HOWEVER CAUSED
 * AND ON ANY THEORY OF LIABILITY, WHETHER IN CONTRACT, STRICT
 * LIABILITY, OR TORT (INCLUDING NEGLIGENCE OR OTHERWISE) ARISING IN
 * ANY WAY OUT OF THE USE OF THIS SOFTWARE, EVEN IF ADVISED OF THE
 * POSSIBILITY OF SUCH DAMAGE.
 *
 ****************************************************************************/

/**
 * @file sdlog2.c
 *
 * Simple SD logger for flight data. Buffers new sensor values and
 * does the heavy SD I/O in a low-priority worker thread.
 *
 * @author Lorenz Meier <lm@inf.ethz.ch>
 * @author Anton Babushkin <anton.babushkin@me.com>
 */

#include <nuttx/config.h>
#include <sys/types.h>
#include <sys/stat.h>
#include <sys/prctl.h>
#include <fcntl.h>
#include <errno.h>
#include <unistd.h>
#include <stdio.h>
#include <poll.h>
#include <stdlib.h>
#include <string.h>
#include <ctype.h>
#include <systemlib/err.h>
#include <unistd.h>
#include <drivers/drv_hrt.h>
#include <math.h>

#include <drivers/drv_range_finder.h>

#include <uORB/uORB.h>
#include <uORB/topics/vehicle_status.h>
#include <uORB/topics/sensor_combined.h>
#include <uORB/topics/vehicle_attitude.h>
#include <uORB/topics/vehicle_attitude_setpoint.h>
#include <uORB/topics/vehicle_rates_setpoint.h>
#include <uORB/topics/actuator_outputs.h>
#include <uORB/topics/actuator_controls.h>
#include <uORB/topics/vehicle_command.h>
#include <uORB/topics/vehicle_local_position.h>
#include <uORB/topics/vehicle_local_position_setpoint.h>
#include <uORB/topics/vehicle_global_position.h>
#include <uORB/topics/target_global_position.h>
#include <uORB/topics/position_setpoint_triplet.h>
#include <uORB/topics/vehicle_gps_position.h>
#include <uORB/topics/vehicle_vicon_position.h>
#include <uORB/topics/vehicle_global_velocity_setpoint.h>
#include <uORB/topics/optical_flow.h>
#include <uORB/topics/battery_status.h>
#include <uORB/topics/differential_pressure.h>
#include <uORB/topics/airspeed.h>
#include <uORB/topics/rc_channels.h>
#include <uORB/topics/esc_status.h>
#include <uORB/topics/telemetry_status.h>
#include <uORB/topics/estimator_status.h>
#include <uORB/topics/system_power.h>
#include <uORB/topics/servorail_status.h>

#include <systemlib/systemlib.h>
#include <systemlib/param/param.h>
#include <systemlib/perf_counter.h>
#include <version/version.h>

#include <mavlink/mavlink_log.h>

#include "logbuffer.h"
#include "sdlog2_format.h"
#include "sdlog2_messages.h"

/**
 * Logging rate.
 *
 * A value of -1 indicates the commandline argument
 * should be obeyed. A value of 0 sets the minimum rate,
 * any other value is interpreted as rate in Hertz. This
 * parameter is only read out before logging starts (which
 * commonly is before arming).
 *
 * @min -1
 * @max  1
 * @group SD Logging
 */
PARAM_DEFINE_INT32(SDLOG_RATE, -1);

/**
 * Enable extended logging mode.
 *
 * A value of -1 indicates the commandline argument
 * should be obeyed. A value of 0 disables extended
 * logging mode, a value of 1 enables it. This
 * parameter is only read out before logging starts
 * (which commonly is before arming).
 *
 * @min -1
 * @max  1
 * @group SD Logging
 */
PARAM_DEFINE_INT32(SDLOG_EXT, -1);

#define LOGBUFFER_WRITE_AND_COUNT(_msg) if (logbuffer_write(&lb, &log_msg, LOG_PACKET_SIZE(_msg))) { \
		log_msgs_written++; \
	} else { \
		log_msgs_skipped++; \
	}

#define LOG_ORB_SUBSCRIBE(_var, _topic) subs.##_var##_sub = orb_subscribe(ORB_ID(##_topic##)); \
	fds[fdsc_count].fd = subs.##_var##_sub; \
	fds[fdsc_count].events = POLLIN; \
	fdsc_count++;

static bool main_thread_should_exit = false;		/**< Deamon exit flag */
static bool thread_running = false;			/**< Deamon status flag */
static int deamon_task;						/**< Handle of deamon task / thread */
static bool logwriter_should_exit = false;	/**< Logwriter thread exit flag */
static const unsigned MAX_NO_LOGFOLDER = 999;	/**< Maximum number of log dirs */
static const unsigned MAX_NO_LOGFILE = 999;		/**< Maximum number of log files */
static const int LOG_BUFFER_SIZE_DEFAULT = 8192;
static const int MAX_WRITE_CHUNK = 512;
static const int MIN_BYTES_TO_WRITE = 512;

static bool _extended_logging = false;

static const char *log_root = "/fs/microsd/log";
static int mavlink_fd = -1;
struct logbuffer_s lb;

/* mutex / condition to synchronize threads */
static pthread_mutex_t logbuffer_mutex;
static pthread_cond_t logbuffer_cond;

static char log_dir[32];

/* statistics counters */
static uint64_t start_time = 0;
static unsigned long log_bytes_written = 0;
static unsigned long log_msgs_written = 0;
static unsigned long log_msgs_skipped = 0;

/* GPS time, used for log files naming */
static uint64_t gps_time = 0;

/* current state of logging */
static bool logging_enabled = false;
/* use date/time for naming directories and files (-t option) */
static bool log_name_timestamp = false;

/* helper flag to track system state changes */
static bool flag_system_armed = false;

static pthread_t logwriter_pthread = 0;
static pthread_attr_t logwriter_attr;

/**
 * Log buffer writing thread. Open and close file here.
 */
static void *logwriter_thread(void *arg);

/**
 * SD log management function.
 */
__EXPORT int sdlog2_main(int argc, char *argv[]);

static bool copy_if_updated(orb_id_t topic, int handle, void *buffer);

/**
 * Mainloop of sd log deamon.
 */
int sdlog2_thread_main(int argc, char *argv[]);

/**
 * Print the correct usage.
 */
static void sdlog2_usage(const char *reason);

/**
 * Print the current status.
 */
static void sdlog2_status(void);

/**
 * Start logging: create new file and start log writer thread.
 */
static void sdlog2_start_log(void);

/**
 * Stop logging: stop log writer thread and close log file.
 */
static void sdlog2_stop_log(void);

/**
 * Write a header to log file: list of message formats.
 */
static int write_formats(int fd);

/**
 * Write version message to log file.
 */
static int write_version(int fd);

/**
 * Write parameters to log file.
 */
static int write_parameters(int fd);

static bool file_exist(const char *filename);

static int file_copy(const char *file_old, const char *file_new);

static void handle_command(struct vehicle_command_s *cmd);

static void handle_status(struct vehicle_status_s *cmd);

/**
 * Create dir for current logging session. Store dir name in 'log_dir'.
 */
static int create_log_dir(void);

/**
 * Select first free log file name and open it.
 */
static int open_log_file(void);

static int open_perf_file(const char* str);

static void
sdlog2_usage(const char *reason)
{
	if (reason) {
		fprintf(stderr, "%s\n", reason);
	}

	errx(1, "usage: sdlog2 {start|stop|status} [-r <log rate>] [-b <buffer size>] -e -a -t -x\n"
		 "\t-r\tLog rate in Hz, 0 means unlimited rate\n"
		 "\t-b\tLog buffer size in KiB, default is 8\n"
		 "\t-e\tEnable logging by default (if not, can be started by command)\n"
		 "\t-a\tLog only when armed (can be still overriden by command)\n"
		 "\t-t\tUse date/time for naming log directories and files\n"
		 "\t-x\tExtended logging");
}

/**
 * The logger deamon app only briefly exists to start
 * the background job. The stack size assigned in the
 * Makefile does only apply to this management task.
 *
 * The actual stack size should be set in the call
 * to task_spawn().
 */
int sdlog2_main(int argc, char *argv[])
{
	if (argc < 2) {
		sdlog2_usage("missing command");
	}

	if (!strcmp(argv[1], "start")) {

		if (thread_running) {
			warnx("already running");
			/* this is not an error */
			exit(0);
		}

		main_thread_should_exit = false;
		deamon_task = task_spawn_cmd("sdlog2",
						 SCHED_DEFAULT,
						 SCHED_PRIORITY_DEFAULT - 30,
						 3000,
						 sdlog2_thread_main,
						 (const char **)argv);
		exit(0);
	}

	if (!strcmp(argv[1], "stop")) {
		if (!thread_running) {
			warnx("not started");
		}

		main_thread_should_exit = true;
		exit(0);
	}

	if (!strcmp(argv[1], "status")) {
		if (thread_running) {
			sdlog2_status();

		} else {
			warnx("not started\n");
		}

		exit(0);
	}

	sdlog2_usage("unrecognized command");
	exit(1);
}

int create_log_dir()
{
	/* create dir on sdcard if needed */
	uint16_t dir_number = 1; // start with dir sess001
	int mkdir_ret;

	if (log_name_timestamp && gps_time != 0) {
		/* use GPS date for log dir naming: e.g. /fs/microsd/2014-01-19 */
		time_t gps_time_sec = gps_time / 1000000;
		struct tm t;
		gmtime_r(&gps_time_sec, &t);
		int n = snprintf(log_dir, sizeof(log_dir), "%s/", log_root);
		strftime(log_dir + n, sizeof(log_dir) - n, "%Y-%m-%d", &t);
		mkdir_ret = mkdir(log_dir, S_IRWXU | S_IRWXG | S_IRWXO);

		if (mkdir_ret == OK) {
			warnx("log dir created: %s", log_dir);

		} else if (errno != EEXIST) {
			warn("failed creating new dir: %s", log_dir);
			return -1;
		}

	} else {
		/* look for the next dir that does not exist */
		while (dir_number <= MAX_NO_LOGFOLDER) {
			/* format log dir: e.g. /fs/microsd/sess001 */
			sprintf(log_dir, "%s/sess%03u", log_root, dir_number);
			mkdir_ret = mkdir(log_dir, S_IRWXU | S_IRWXG | S_IRWXO);

			if (mkdir_ret == 0) {
				warnx("log dir created: %s", log_dir);
				break;

			} else if (errno != EEXIST) {
				warn("failed creating new dir: %s", log_dir);
				return -1;
			}

			/* dir exists already */
			dir_number++;
			continue;
		}

		if (dir_number >= MAX_NO_LOGFOLDER) {
			/* we should not end up here, either we have more than MAX_NO_LOGFOLDER on the SD card, or another problem */
			warnx("all %d possible dirs exist already", MAX_NO_LOGFOLDER);
			return -1;
		}
	}

	/* print logging path, important to find log file later */
	warnx("log dir: %s", log_dir);
	mavlink_log_info(mavlink_fd, "[sdlog2] log dir: %s", log_dir);
	return 0;
}

int open_log_file()
{
	/* string to hold the path to the log */
	char log_file_name[32] = "";
	char log_file_path[64] = "";

	if (log_name_timestamp && gps_time != 0) {
		/* use GPS time for log file naming, e.g. /fs/microsd/2014-01-19/19_37_52.bin */
		time_t gps_time_sec = gps_time / 1000000;
		struct tm t;
		gmtime_r(&gps_time_sec, &t);
		strftime(log_file_name, sizeof(log_file_name), "%H_%M_%S.bin", &t);
		snprintf(log_file_path, sizeof(log_file_path), "%s/%s", log_dir, log_file_name);

	} else {
		uint16_t file_number = 1; // start with file log001

		/* look for the next file that does not exist */
		while (file_number <= MAX_NO_LOGFILE) {
			/* format log file path: e.g. /fs/microsd/sess001/log001.bin */
			snprintf(log_file_name, sizeof(log_file_name), "log%03u.bin", file_number);
			snprintf(log_file_path, sizeof(log_file_path), "%s/%s", log_dir, log_file_name);

			if (!file_exist(log_file_path)) {
				break;
			}

			file_number++;
		}

		if (file_number > MAX_NO_LOGFILE) {
			/* we should not end up here, either we have more than MAX_NO_LOGFILE on the SD card, or another problem */
			mavlink_log_critical(mavlink_fd, "[sdlog2] ERR: max files %d", MAX_NO_LOGFILE);
			return -1;
		}
	}

	int fd = open(log_file_path, O_CREAT | O_WRONLY | O_DSYNC);

	if (fd < 0) {
		warn("failed opening log: %s", log_file_name);
		mavlink_log_critical(mavlink_fd, "[sdlog2] failed opening log: %s", log_file_name);

	} else {
		warnx("log file: %s", log_file_name);
		mavlink_log_info(mavlink_fd, "[sdlog2] log file: %s", log_file_name);
	}

	return fd;
}

int open_perf_file(const char* str)
{
	/* string to hold the path to the log */
	char log_file_name[32] = "";
	char log_file_path[64] = "";

	if (log_name_timestamp && gps_time != 0) {
		/* use GPS time for log file naming, e.g. /fs/microsd/2014-01-19/19_37_52.bin */
		time_t gps_time_sec = gps_time / 1000000;
		struct tm t;
		gmtime_r(&gps_time_sec, &t);
		strftime(log_file_name, sizeof(log_file_name), "perf%H_%M_%S.txt", &t);
		snprintf(log_file_path, sizeof(log_file_path), "%s/%s_%s", log_dir, str, log_file_name);

	} else {
		unsigned file_number = 1; // start with file log001

		/* look for the next file that does not exist */
		while (file_number <= MAX_NO_LOGFILE) {
			/* format log file path: e.g. /fs/microsd/sess001/log001.bin */
			snprintf(log_file_name, sizeof(log_file_name), "perf%03u.txt", file_number);
			snprintf(log_file_path, sizeof(log_file_path), "%s/%s_%s", log_dir, str, log_file_name);

			if (!file_exist(log_file_path)) {
				break;
			}

			file_number++;
		}

		if (file_number > MAX_NO_LOGFILE) {
			/* we should not end up here, either we have more than MAX_NO_LOGFILE on the SD card, or another problem */
			mavlink_log_critical(mavlink_fd, "[sdlog2] ERR: max files %d", MAX_NO_LOGFILE);
			return -1;
		}
	}

	int fd = open(log_file_path, O_CREAT | O_WRONLY | O_DSYNC);

	if (fd < 0) {
		warn("failed opening log: %s", log_file_name);
		mavlink_log_critical(mavlink_fd, "[sdlog2] failed opening log: %s", log_file_name);

	} else {
		warnx("log file: %s", log_file_name);
		mavlink_log_info(mavlink_fd, "[sdlog2] log file: %s", log_file_name);
	}

	return fd;
}

static void *logwriter_thread(void *arg)
{
	/* set name */
	prctl(PR_SET_NAME, "sdlog2_writer", 0);

	int log_fd = open_log_file();

	if (log_fd < 0) {
		return NULL;
	}

	struct logbuffer_s *logbuf = (struct logbuffer_s *)arg;

	/* write log messages formats, version and parameters */
	log_bytes_written += write_formats(log_fd);

	log_bytes_written += write_version(log_fd);

	log_bytes_written += write_parameters(log_fd);

	fsync(log_fd);

	int poll_count = 0;

	void *read_ptr;

	int n = 0;

	bool should_wait = false;

	bool is_part = false;

	while (true) {
		/* make sure threads are synchronized */
		pthread_mutex_lock(&logbuffer_mutex);

		/* update read pointer if needed */
		if (n > 0) {
			logbuffer_mark_read(&lb, n);
		}

		/* only wait if no data is available to process */
		if (should_wait && !logwriter_should_exit) {
			/* blocking wait for new data at this line */
			pthread_cond_wait(&logbuffer_cond, &logbuffer_mutex);
		}

		/* only get pointer to thread-safe data, do heavy I/O a few lines down */
		int available = logbuffer_get_ptr(logbuf, &read_ptr, &is_part);

		/* continue */
		pthread_mutex_unlock(&logbuffer_mutex);

		if (available > 0) {
			/* do heavy IO here */
			if (available > MAX_WRITE_CHUNK) {
				n = MAX_WRITE_CHUNK;

			} else {
				n = available;
			}

			n = write(log_fd, read_ptr, n);

			should_wait = (n == available) && !is_part;

			if (n < 0) {
				main_thread_should_exit = true;
				err(1, "error writing log file");
			}

			if (n > 0) {
				log_bytes_written += n;
			}

		} else {
			n = 0;

			/* exit only with empty buffer */
			if (main_thread_should_exit || logwriter_should_exit) {
				break;
			}

			should_wait = true;
		}

		if (++poll_count == 10) {
			fsync(log_fd);
			poll_count = 0;
		}
	}

	fsync(log_fd);
	close(log_fd);

	return NULL;
}

void sdlog2_start_log()
{
	warnx("start logging");
	mavlink_log_info(mavlink_fd, "[sdlog2] start logging");

	/* create log dir if needed */
	if (create_log_dir() != 0) {
		mavlink_log_critical(mavlink_fd, "[sdlog2] error creating log dir");
		errx(1, "error creating log dir");
	}

	/* initialize statistics counter */
	log_bytes_written = 0;
	start_time = hrt_absolute_time();
	log_msgs_written = 0;
	log_msgs_skipped = 0;

	/* initialize log buffer emptying thread */
	pthread_attr_init(&logwriter_attr);

	struct sched_param param;
	/* low priority, as this is expensive disk I/O */
	param.sched_priority = SCHED_PRIORITY_DEFAULT - 40;
	(void)pthread_attr_setschedparam(&logwriter_attr, &param);

	pthread_attr_setstacksize(&logwriter_attr, 2048);

	logwriter_should_exit = false;

	/* start log buffer emptying thread */
	if (0 != pthread_create(&logwriter_pthread, &logwriter_attr, logwriter_thread, &lb)) {
		errx(1, "error creating logwriter thread");
	}

	/* write all performance counters */
	int perf_fd = open_perf_file("preflight");
	dprintf(perf_fd, "PERFORMANCE COUNTERS PRE-FLIGHT\n\n");
	perf_print_all(perf_fd);
	close(perf_fd);

	logging_enabled = true;
}

void sdlog2_stop_log()
{
	warnx("stop logging");
	mavlink_log_info(mavlink_fd, "[sdlog2] stop logging");

	logging_enabled = false;

	/* wake up write thread one last time */
	pthread_mutex_lock(&logbuffer_mutex);
	logwriter_should_exit = true;
	pthread_cond_signal(&logbuffer_cond);
	/* unlock, now the writer thread may return */
	pthread_mutex_unlock(&logbuffer_mutex);

	/* wait for write thread to return */
	int ret;

	if ((ret = pthread_join(logwriter_pthread, NULL)) != 0) {
		warnx("error joining logwriter thread: %i", ret);
	}

	logwriter_pthread = 0;
	pthread_attr_destroy(&logwriter_attr);

	/* write all performance counters */
	int perf_fd = open_perf_file("postflight");
	dprintf(perf_fd, "PERFORMANCE COUNTERS POST-FLIGHT\n\n");
	perf_print_all(perf_fd);
	close(perf_fd);

	sdlog2_status();
}

int write_formats(int fd)
{
	/* construct message format packet */
	struct {
		LOG_PACKET_HEADER;
		struct log_format_s body;
	} log_msg_format = {
		LOG_PACKET_HEADER_INIT(LOG_FORMAT_MSG),
	};

	int written = 0;

	/* fill message format packet for each format and write it */
	for (unsigned i = 0; i < log_formats_num; i++) {
		log_msg_format.body = log_formats[i];
		written += write(fd, &log_msg_format, sizeof(log_msg_format));
	}

	return written;
}

int write_version(int fd)
{
	/* construct version message */
	struct {
		LOG_PACKET_HEADER;
		struct log_VER_s body;
	} log_msg_VER = {
		LOG_PACKET_HEADER_INIT(LOG_VER_MSG),
	};

	/* fill version message and write it */
	strncpy(log_msg_VER.body.fw_git, FW_GIT, sizeof(log_msg_VER.body.fw_git));
	strncpy(log_msg_VER.body.arch, HW_ARCH, sizeof(log_msg_VER.body.arch));
	return write(fd, &log_msg_VER, sizeof(log_msg_VER));
}

int write_parameters(int fd)
{
	/* construct parameter message */
	struct {
		LOG_PACKET_HEADER;
		struct log_PARM_s body;
	} log_msg_PARM = {
		LOG_PACKET_HEADER_INIT(LOG_PARM_MSG),
	};

	int written = 0;
	param_t params_cnt = param_count();

	for (param_t param = 0; param < params_cnt; param++) {
		/* fill parameter message and write it */
		strncpy(log_msg_PARM.body.name, param_name(param), sizeof(log_msg_PARM.body.name));
		float value = NAN;

		switch (param_type(param)) {
		case PARAM_TYPE_INT32: {
				int32_t i;
				param_get(param, &i);
				value = i;	// cast integer to float
				break;
			}

		case PARAM_TYPE_FLOAT:
			param_get(param, &value);
			break;

		default:
			break;
		}

		log_msg_PARM.body.value = value;
		written += write(fd, &log_msg_PARM, sizeof(log_msg_PARM));
	}

	return written;
}

bool copy_if_updated(orb_id_t topic, int handle, void *buffer)
{
	bool updated;

	orb_check(handle, &updated);

	if (updated) {
		orb_copy(topic, handle, buffer);
	}

	return updated;
}

int sdlog2_thread_main(int argc, char *argv[])
{
	mavlink_fd = open(MAVLINK_LOG_DEVICE, 0);

	if (mavlink_fd < 0) {
		warnx("failed to open MAVLink log stream, start mavlink app first");
	}

	/* delay = 1 / rate (rate defined by -r option), default log rate: 50 Hz */
	useconds_t sleep_delay = 20000;
	int log_buffer_size = LOG_BUFFER_SIZE_DEFAULT;
	logging_enabled = false;
	/* enable logging on start (-e option) */
	bool log_on_start = false;
	/* enable logging when armed (-a option) */
	bool log_when_armed = false;
	log_name_timestamp = false;

	flag_system_armed = false;

	/* work around some stupidity in task_create's argv handling */
	argc -= 2;
	argv += 2;
	int ch;

	/* don't exit from getopt loop to leave getopt global variables in consistent state,
	 * set error flag instead */
	bool err_flag = false;

	while ((ch = getopt(argc, argv, "r:b:eatx")) != EOF) {
		switch (ch) {
		case 'r': {
				unsigned long r = strtoul(optarg, NULL, 10);

				if (r == 0) {
					r = 1;
				}

				sleep_delay = 1000000 / r;
			}
			break;

		case 'b': {
				unsigned long s = strtoul(optarg, NULL, 10);

				if (s < 1) {
					s = 1;
				}

				log_buffer_size = 1024 * s;
			}
			break;

		case 'e':
			log_on_start = true;
			break;

		case 'a':
			log_when_armed = true;
			break;

		case 't':
			log_name_timestamp = true;
			break;

		case 'x':
			_extended_logging = true;
			break;

		case '?':
			if (optopt == 'c') {
				warnx("option -%c requires an argument", optopt);

			} else if (isprint(optopt)) {
				warnx("unknown option `-%c'", optopt);

			} else {
				warnx("unknown option character `\\x%x'", optopt);
			}
			err_flag = true;
			break;

		default:
			warnx("unrecognized flag");
			err_flag = true;
			break;
		}
	}

	if (err_flag) {
		sdlog2_usage(NULL);
	}

	gps_time = 0;

	/* interpret logging params */

	param_t log_rate_ph = param_find("SDLOG_RATE");

	if (log_rate_ph != PARAM_INVALID) {
		int32_t param_log_rate;
		param_get(log_rate_ph, &param_log_rate);

		if (param_log_rate > 0) {

			/* we can't do more than ~ 500 Hz, even with a massive buffer */
			if (param_log_rate > 500) {
				param_log_rate = 500;
			}

			sleep_delay = 1000000 / param_log_rate;
		} else if (param_log_rate == 0) {
			/* we need at minimum 10 Hz to be able to see anything */
			sleep_delay = 1000000 / 10;
		}
	}

	param_t log_ext_ph = param_find("SDLOG_EXT");

	if (log_ext_ph != PARAM_INVALID) {

		int32_t param_log_extended;
		param_get(log_ext_ph, &param_log_extended);

		if (param_log_extended > 0) {
			_extended_logging = true;
		} else if (param_log_extended == 0) {
			_extended_logging = false;
		}
		/* any other value means to ignore the parameter, so no else case */

	}

	/* create log root dir */
	int mkdir_ret = mkdir(log_root, S_IRWXU | S_IRWXG | S_IRWXO);

	if (mkdir_ret != 0 && errno != EEXIST) {
		err(1, "failed creating log root dir: %s", log_root);
	}

	/* copy conversion scripts */
	const char *converter_in = "/etc/logging/conv.zip";
	char *converter_out = malloc(64);
	snprintf(converter_out, 64, "%s/conv.zip", log_root);

	if (file_copy(converter_in, converter_out) != OK) {
		warn("unable to copy conversion scripts");
	}

	free(converter_out);

	/* initialize log buffer with specified size */
	warnx("log buffer size: %i bytes", log_buffer_size);

	if (OK != logbuffer_init(&lb, log_buffer_size)) {
		errx(1, "can't allocate log buffer, exiting");
	}

	struct vehicle_status_s buf_status;

	struct vehicle_gps_position_s buf_gps_pos;

	memset(&buf_status, 0, sizeof(buf_status));

	memset(&buf_gps_pos, 0, sizeof(buf_gps_pos));

	/* warning! using union here to save memory, elements should be used separately! */
	union {
		struct vehicle_command_s cmd;
		struct sensor_combined_s sensor;
		struct vehicle_attitude_s att;
		struct vehicle_attitude_setpoint_s att_sp;
		struct vehicle_rates_setpoint_s rates_sp;
		struct actuator_outputs_s act_outputs;
		struct actuator_controls_s act_controls;
		struct vehicle_local_position_s local_pos;
		struct vehicle_local_position_setpoint_s local_pos_sp;
		struct vehicle_global_position_s global_pos;
		struct position_setpoint_triplet_s triplet;
		struct vehicle_vicon_position_s vicon_pos;
		struct optical_flow_s flow;
		struct rc_channels_s rc;
		struct differential_pressure_s diff_pres;
		struct airspeed_s airspeed;
		struct esc_status_s esc;
		struct vehicle_global_velocity_setpoint_s global_vel_sp;
		struct battery_status_s battery;
		struct telemetry_status_s telemetry;
		struct range_finder_report range_finder;
		struct estimator_status_report estimator_status;
		struct system_power_s system_power;
		struct servorail_status_s servorail_status;
		struct target_global_position_s target_pos;
	} buf;

	memset(&buf, 0, sizeof(buf));

	/* log message buffer: header + body */
#pragma pack(push, 1)
	struct {
		LOG_PACKET_HEADER;
		union {
			struct log_TIME_s log_TIME;
			struct log_ATT_s log_ATT;
			struct log_ATSP_s log_ATSP;
			struct log_IMU_s log_IMU;
			struct log_SENS_s log_SENS;
			struct log_LPOS_s log_LPOS;
			struct log_LPSP_s log_LPSP;
			struct log_GPS_s log_GPS;
			struct log_ATTC_s log_ATTC;
			struct log_STAT_s log_STAT;
			struct log_RC_s log_RC;
			struct log_OUT0_s log_OUT0;
			struct log_AIRS_s log_AIRS;
			struct log_ARSP_s log_ARSP;
			struct log_FLOW_s log_FLOW;
			struct log_GPOS_s log_GPOS;
			struct log_GPSP_s log_GPSP;
			struct log_ESC_s log_ESC;
			struct log_GVSP_s log_GVSP;
			struct log_BATT_s log_BATT;
			struct log_DIST_s log_DIST;
			struct log_TELE_s log_TELE;
			struct log_ESTM_s log_ESTM;
			struct log_PWR_s log_PWR;
			struct log_VICN_s log_VICN;
<<<<<<< HEAD
			struct log_GSN0_s log_GSN0;
			struct log_GSN1_s log_GSN1;
			struct log_TPOS_s log_TPOS;
=======
			struct log_GS0A_s log_GS0A;
			struct log_GS0B_s log_GS0B;
			struct log_GS1A_s log_GS1A;
			struct log_GS1B_s log_GS1B;
>>>>>>> 36495cdb
		} body;
	} log_msg = {
		LOG_PACKET_HEADER_INIT(0)
	};
#pragma pack(pop)
	memset(&log_msg.body, 0, sizeof(log_msg.body));

	struct {
		int cmd_sub;
		int status_sub;
		int sensor_sub;
		int att_sub;
		int att_sp_sub;
		int rates_sp_sub;
		int act_outputs_sub;
		int act_controls_sub;
		int local_pos_sub;
		int local_pos_sp_sub;
		int global_pos_sub;
		int triplet_sub;
		int gps_pos_sub;
		int vicon_pos_sub;
		int flow_sub;
		int rc_sub;
		int airspeed_sub;
		int esc_sub;
		int global_vel_sp_sub;
		int battery_sub;
		int telemetry_sub;
		int range_finder_sub;
		int estimator_status_sub;
		int system_power_sub;
		int servorail_status_sub;
		int target_pos_sub;
	} subs;

	subs.cmd_sub = orb_subscribe(ORB_ID(vehicle_command));
	subs.status_sub = orb_subscribe(ORB_ID(vehicle_status));
	subs.gps_pos_sub = orb_subscribe(ORB_ID(vehicle_gps_position));
	subs.sensor_sub = orb_subscribe(ORB_ID(sensor_combined));
	subs.att_sub = orb_subscribe(ORB_ID(vehicle_attitude));
	subs.att_sp_sub = orb_subscribe(ORB_ID(vehicle_attitude_setpoint));
	subs.rates_sp_sub = orb_subscribe(ORB_ID(vehicle_rates_setpoint));
	subs.act_outputs_sub = orb_subscribe(ORB_ID_VEHICLE_CONTROLS);
	subs.act_controls_sub = orb_subscribe(ORB_ID_VEHICLE_ATTITUDE_CONTROLS);
	subs.local_pos_sub = orb_subscribe(ORB_ID(vehicle_local_position));
	subs.local_pos_sp_sub = orb_subscribe(ORB_ID(vehicle_local_position_setpoint));
	subs.global_pos_sub = orb_subscribe(ORB_ID(vehicle_global_position));
	subs.triplet_sub = orb_subscribe(ORB_ID(position_setpoint_triplet));
	subs.vicon_pos_sub = orb_subscribe(ORB_ID(vehicle_vicon_position));
	subs.flow_sub = orb_subscribe(ORB_ID(optical_flow));
	subs.rc_sub = orb_subscribe(ORB_ID(rc_channels));
	subs.airspeed_sub = orb_subscribe(ORB_ID(airspeed));
	subs.esc_sub = orb_subscribe(ORB_ID(esc_status));
	subs.global_vel_sp_sub = orb_subscribe(ORB_ID(vehicle_global_velocity_setpoint));
	subs.battery_sub = orb_subscribe(ORB_ID(battery_status));
	subs.telemetry_sub = orb_subscribe(ORB_ID(telemetry_status));
	subs.range_finder_sub = orb_subscribe(ORB_ID(sensor_range_finder));
	subs.estimator_status_sub = orb_subscribe(ORB_ID(estimator_status));
	subs.system_power_sub = orb_subscribe(ORB_ID(system_power));
	subs.servorail_status_sub = orb_subscribe(ORB_ID(servorail_status));
	subs.target_pos_sub = orb_subscribe(ORB_ID(target_global_position));

	thread_running = true;

	/* initialize thread synchronization */
	pthread_mutex_init(&logbuffer_mutex, NULL);
	pthread_cond_init(&logbuffer_cond, NULL);

	/* track changes in sensor_combined topic */
	hrt_abstime gyro_timestamp = 0;
	hrt_abstime accelerometer_timestamp = 0;
	hrt_abstime magnetometer_timestamp = 0;
	hrt_abstime barometer_timestamp = 0;
	hrt_abstime differential_pressure_timestamp = 0;

	/* enable logging on start if needed */
	if (log_on_start) {
		/* check GPS topic to get GPS time */
		if (log_name_timestamp) {
			if (copy_if_updated(ORB_ID(vehicle_gps_position), subs.gps_pos_sub, &buf_gps_pos)) {
				gps_time = buf_gps_pos.time_gps_usec;
			}
		}

		sdlog2_start_log();
	}

	while (!main_thread_should_exit) {
		usleep(sleep_delay);

		/* --- VEHICLE COMMAND - LOG MANAGEMENT --- */
		if (copy_if_updated(ORB_ID(vehicle_command), subs.cmd_sub, &buf.cmd)) {
			handle_command(&buf.cmd);
		}

		/* --- VEHICLE STATUS - LOG MANAGEMENT --- */
		bool status_updated = copy_if_updated(ORB_ID(vehicle_status), subs.status_sub, &buf_status);

		if (status_updated) {
			if (log_when_armed) {
				handle_status(&buf_status);
			}
		}

		/* --- GPS POSITION - LOG MANAGEMENT --- */
		bool gps_pos_updated = copy_if_updated(ORB_ID(vehicle_gps_position), subs.gps_pos_sub, &buf_gps_pos);

		if (gps_pos_updated && log_name_timestamp) {
			gps_time = buf_gps_pos.time_gps_usec;
		}

		if (!logging_enabled) {
			continue;
		}

		pthread_mutex_lock(&logbuffer_mutex);

		/* write time stamp message */
		log_msg.msg_type = LOG_TIME_MSG;
		log_msg.body.log_TIME.t = hrt_absolute_time();
		LOGBUFFER_WRITE_AND_COUNT(TIME);

		/* --- VEHICLE STATUS --- */
		if (status_updated) {
			log_msg.msg_type = LOG_STAT_MSG;
			log_msg.body.log_STAT.main_state = (uint8_t) buf_status.main_state;
			log_msg.body.log_STAT.arming_state = (uint8_t) buf_status.arming_state;
			log_msg.body.log_STAT.failsafe_state = (uint8_t) buf_status.failsafe_state;
			log_msg.body.log_STAT.battery_remaining = buf_status.battery_remaining;
			log_msg.body.log_STAT.battery_warning = (uint8_t) buf_status.battery_warning;
			log_msg.body.log_STAT.landed = (uint8_t) buf_status.condition_landed;
			LOGBUFFER_WRITE_AND_COUNT(STAT);
		}

		/* --- GPS POSITION - UNIT #1 --- */
		if (gps_pos_updated) {

			float snr_mean = 0.0f;

			for (unsigned i = 0; i < buf_gps_pos.satellites_visible; i++) {
				snr_mean += buf_gps_pos.satellite_snr[i];
			}

			snr_mean /= buf_gps_pos.satellites_visible;

			log_msg.msg_type = LOG_GPS_MSG;
			log_msg.body.log_GPS.gps_time = buf_gps_pos.time_gps_usec;
			log_msg.body.log_GPS.fix_type = buf_gps_pos.fix_type;
			log_msg.body.log_GPS.eph = buf_gps_pos.eph_m;
			log_msg.body.log_GPS.epv = buf_gps_pos.epv_m;
			log_msg.body.log_GPS.lat = buf_gps_pos.lat;
			log_msg.body.log_GPS.lon = buf_gps_pos.lon;
			log_msg.body.log_GPS.alt = buf_gps_pos.alt * 0.001f;
			log_msg.body.log_GPS.vel_n = buf_gps_pos.vel_n_m_s;
			log_msg.body.log_GPS.vel_e = buf_gps_pos.vel_e_m_s;
			log_msg.body.log_GPS.vel_d = buf_gps_pos.vel_d_m_s;
			log_msg.body.log_GPS.cog = buf_gps_pos.cog_rad;
			log_msg.body.log_GPS.sats = buf_gps_pos.satellites_visible;
			log_msg.body.log_GPS.snr_mean = snr_mean;
			log_msg.body.log_GPS.noise_per_ms = buf_gps_pos.noise_per_ms;
			log_msg.body.log_GPS.jamming_indicator = buf_gps_pos.jamming_indicator;
			LOGBUFFER_WRITE_AND_COUNT(GPS);

			if (_extended_logging) {
				/* log the SNR of each satellite for a detailed view of signal quality */
				unsigned gps_msg_max_snr = sizeof(buf_gps_pos.satellite_snr) / sizeof(buf_gps_pos.satellite_snr[0]);
				unsigned log_max_snr = sizeof(log_msg.body.log_GS0A.satellite_snr) / sizeof(log_msg.body.log_GS0A.satellite_snr[0]);

				log_msg.msg_type = LOG_GS0A_MSG;
				memset(&log_msg.body.log_GS0A, 0, sizeof(log_msg.body.log_GS0A));
				/* fill set A */
				for (unsigned i = 0; i < gps_msg_max_snr; i++) {

					int satindex = buf_gps_pos.satellite_prn[i] - 1;

					/* handles index exceeding and wraps to to arithmetic errors */
					if ((satindex >= 0) && (satindex < (int)log_max_snr)) {
						/* map satellites by their ID so that logs from two receivers can be compared */
						log_msg.body.log_GS0A.satellite_snr[satindex] = buf_gps_pos.satellite_snr[i];
					}
				}
				LOGBUFFER_WRITE_AND_COUNT(GS0A);

				log_msg.msg_type = LOG_GS0B_MSG;
				memset(&log_msg.body.log_GS0B, 0, sizeof(log_msg.body.log_GS0B));
				/* fill set B */
				for (unsigned i = 0; i < gps_msg_max_snr; i++) {

					/* get second bank of satellites, thus deduct bank size from index */
					int satindex = buf_gps_pos.satellite_prn[i] - 1 - log_max_snr;

					/* handles index exceeding and wraps to to arithmetic errors */
					if ((satindex >= 0) && (satindex < (int)log_max_snr)) {
						/* map satellites by their ID so that logs from two receivers can be compared */
						log_msg.body.log_GS0B.satellite_snr[satindex] = buf_gps_pos.satellite_snr[i];
					}
				}
				LOGBUFFER_WRITE_AND_COUNT(GS0B);
			}
		}

		/* --- SENSOR COMBINED --- */
		if (copy_if_updated(ORB_ID(sensor_combined), subs.sensor_sub, &buf.sensor)) {
			bool write_IMU = false;
			bool write_SENS = false;

			if (buf.sensor.timestamp != gyro_timestamp) {
				gyro_timestamp = buf.sensor.timestamp;
				write_IMU = true;
			}

			if (buf.sensor.accelerometer_timestamp != accelerometer_timestamp) {
				accelerometer_timestamp = buf.sensor.accelerometer_timestamp;
				write_IMU = true;
			}

			if (buf.sensor.magnetometer_timestamp != magnetometer_timestamp) {
				magnetometer_timestamp = buf.sensor.magnetometer_timestamp;
				write_IMU = true;
			}

			if (buf.sensor.baro_timestamp != barometer_timestamp) {
				barometer_timestamp = buf.sensor.baro_timestamp;
				write_SENS = true;
			}

			if (buf.sensor.differential_pressure_timestamp != differential_pressure_timestamp) {
				differential_pressure_timestamp = buf.sensor.differential_pressure_timestamp;
				write_SENS = true;
			}

			if (write_IMU) {
				log_msg.msg_type = LOG_IMU_MSG;
				log_msg.body.log_IMU.gyro_x = buf.sensor.gyro_rad_s[0];
				log_msg.body.log_IMU.gyro_y = buf.sensor.gyro_rad_s[1];
				log_msg.body.log_IMU.gyro_z = buf.sensor.gyro_rad_s[2];
				log_msg.body.log_IMU.acc_x = buf.sensor.accelerometer_m_s2[0];
				log_msg.body.log_IMU.acc_y = buf.sensor.accelerometer_m_s2[1];
				log_msg.body.log_IMU.acc_z = buf.sensor.accelerometer_m_s2[2];
				log_msg.body.log_IMU.mag_x = buf.sensor.magnetometer_ga[0];
				log_msg.body.log_IMU.mag_y = buf.sensor.magnetometer_ga[1];
				log_msg.body.log_IMU.mag_z = buf.sensor.magnetometer_ga[2];
				LOGBUFFER_WRITE_AND_COUNT(IMU);
			}

			if (write_SENS) {
				log_msg.msg_type = LOG_SENS_MSG;
				log_msg.body.log_SENS.baro_pres = buf.sensor.baro_pres_mbar;
				log_msg.body.log_SENS.baro_alt = buf.sensor.baro_alt_meter;
				log_msg.body.log_SENS.baro_temp = buf.sensor.baro_temp_celcius;
				log_msg.body.log_SENS.diff_pres = buf.sensor.differential_pressure_pa;
				log_msg.body.log_SENS.diff_pres_filtered = buf.sensor.differential_pressure_filtered_pa;
				LOGBUFFER_WRITE_AND_COUNT(SENS);
			}

		}

		/* --- ATTITUDE --- */
		if (copy_if_updated(ORB_ID(vehicle_attitude), subs.att_sub, &buf.att)) {
			log_msg.msg_type = LOG_ATT_MSG;
			log_msg.body.log_ATT.roll = buf.att.roll;
			log_msg.body.log_ATT.pitch = buf.att.pitch;
			log_msg.body.log_ATT.yaw = buf.att.yaw;
			log_msg.body.log_ATT.roll_rate = buf.att.rollspeed;
			log_msg.body.log_ATT.pitch_rate = buf.att.pitchspeed;
			log_msg.body.log_ATT.yaw_rate = buf.att.yawspeed;
			log_msg.body.log_ATT.gx = buf.att.g_comp[0];
			log_msg.body.log_ATT.gy = buf.att.g_comp[1];
			log_msg.body.log_ATT.gz = buf.att.g_comp[2];
			LOGBUFFER_WRITE_AND_COUNT(ATT);
		}

		/* --- ATTITUDE SETPOINT --- */
		if (copy_if_updated(ORB_ID(vehicle_attitude_setpoint), subs.att_sp_sub, &buf.att_sp)) {
			log_msg.msg_type = LOG_ATSP_MSG;
			log_msg.body.log_ATSP.roll_sp = buf.att_sp.roll_body;
			log_msg.body.log_ATSP.pitch_sp = buf.att_sp.pitch_body;
			log_msg.body.log_ATSP.yaw_sp = buf.att_sp.yaw_body;
			log_msg.body.log_ATSP.thrust_sp = buf.att_sp.thrust;
			log_msg.body.log_ATSP.rollrate_ff = buf.att_sp.rollrate_ff;
			log_msg.body.log_ATSP.pitchrate_ff = buf.att_sp.pitchrate_ff;
			log_msg.body.log_ATSP.yawrate_ff = buf.att_sp.yawrate_ff;
			LOGBUFFER_WRITE_AND_COUNT(ATSP);
		}

		/* --- RATES SETPOINT --- */
		if (copy_if_updated(ORB_ID(vehicle_rates_setpoint), subs.rates_sp_sub, &buf.rates_sp)) {
			log_msg.msg_type = LOG_ARSP_MSG;
			log_msg.body.log_ARSP.roll_rate_sp = buf.rates_sp.roll;
			log_msg.body.log_ARSP.pitch_rate_sp = buf.rates_sp.pitch;
			log_msg.body.log_ARSP.yaw_rate_sp = buf.rates_sp.yaw;
			LOGBUFFER_WRITE_AND_COUNT(ARSP);
		}

		/* --- ACTUATOR OUTPUTS --- */
		if (copy_if_updated(ORB_ID(actuator_outputs_0), subs.act_outputs_sub, &buf.act_outputs)) {
			log_msg.msg_type = LOG_OUT0_MSG;
			memcpy(log_msg.body.log_OUT0.output, buf.act_outputs.output, sizeof(log_msg.body.log_OUT0.output));
			LOGBUFFER_WRITE_AND_COUNT(OUT0);
		}

		/* --- ACTUATOR CONTROL --- */
		if (copy_if_updated(ORB_ID_VEHICLE_ATTITUDE_CONTROLS, subs.act_controls_sub, &buf.act_controls)) {
			log_msg.msg_type = LOG_ATTC_MSG;
			log_msg.body.log_ATTC.roll = buf.act_controls.control[0];
			log_msg.body.log_ATTC.pitch = buf.act_controls.control[1];
			log_msg.body.log_ATTC.yaw = buf.act_controls.control[2];
			log_msg.body.log_ATTC.thrust = buf.act_controls.control[3];
			LOGBUFFER_WRITE_AND_COUNT(ATTC);
		}

		/* --- LOCAL POSITION --- */
		if (copy_if_updated(ORB_ID(vehicle_local_position), subs.local_pos_sub, &buf.local_pos)) {
			log_msg.msg_type = LOG_LPOS_MSG;
			log_msg.body.log_LPOS.x = buf.local_pos.x;
			log_msg.body.log_LPOS.y = buf.local_pos.y;
			log_msg.body.log_LPOS.z = buf.local_pos.z;
			log_msg.body.log_LPOS.ground_dist = buf.local_pos.dist_bottom;
			log_msg.body.log_LPOS.ground_dist_rate = buf.local_pos.dist_bottom_rate;
			log_msg.body.log_LPOS.vx = buf.local_pos.vx;
			log_msg.body.log_LPOS.vy = buf.local_pos.vy;
			log_msg.body.log_LPOS.vz = buf.local_pos.vz;
			log_msg.body.log_LPOS.ref_lat = buf.local_pos.ref_lat * 1e7;
			log_msg.body.log_LPOS.ref_lon = buf.local_pos.ref_lon * 1e7;
			log_msg.body.log_LPOS.ref_alt = buf.local_pos.ref_alt;
			log_msg.body.log_LPOS.pos_flags = (buf.local_pos.xy_valid ? 1 : 0) |
											  (buf.local_pos.z_valid ? 2 : 0) |
											  (buf.local_pos.v_xy_valid ? 4 : 0) |
											  (buf.local_pos.v_z_valid ? 8 : 0) |
											  (buf.local_pos.xy_global ? 16 : 0) |
											  (buf.local_pos.z_global ? 32 : 0);
			log_msg.body.log_LPOS.landed = buf.local_pos.landed;
			log_msg.body.log_LPOS.ground_dist_flags = (buf.local_pos.dist_bottom_valid ? 1 : 0);
			log_msg.body.log_LPOS.eph = buf.local_pos.eph;
			log_msg.body.log_LPOS.epv = buf.local_pos.epv;
			LOGBUFFER_WRITE_AND_COUNT(LPOS);
		}

		/* --- LOCAL POSITION SETPOINT --- */
		if (copy_if_updated(ORB_ID(vehicle_local_position_setpoint), subs.local_pos_sp_sub, &buf.local_pos_sp)) {
			log_msg.msg_type = LOG_LPSP_MSG;
			log_msg.body.log_LPSP.x = buf.local_pos_sp.x;
			log_msg.body.log_LPSP.y = buf.local_pos_sp.y;
			log_msg.body.log_LPSP.z = buf.local_pos_sp.z;
			log_msg.body.log_LPSP.yaw = buf.local_pos_sp.yaw;
			LOGBUFFER_WRITE_AND_COUNT(LPSP);
		}

		/* --- GLOBAL POSITION --- */
		if (copy_if_updated(ORB_ID(vehicle_global_position), subs.global_pos_sub, &buf.global_pos)) {
			log_msg.msg_type = LOG_GPOS_MSG;
			log_msg.body.log_GPOS.time = buf.global_pos.time_gps_usec;
			log_msg.body.log_GPOS.lat = buf.global_pos.lat * 1e7;
			log_msg.body.log_GPOS.lon = buf.global_pos.lon * 1e7;
			log_msg.body.log_GPOS.alt = buf.global_pos.alt;
			log_msg.body.log_GPOS.vel_n = buf.global_pos.vel_n;
			log_msg.body.log_GPOS.vel_e = buf.global_pos.vel_e;
			log_msg.body.log_GPOS.vel_d = buf.global_pos.vel_d;
			log_msg.body.log_GPOS.eph = buf.global_pos.eph;
			log_msg.body.log_GPOS.epv = buf.global_pos.epv;
			LOGBUFFER_WRITE_AND_COUNT(GPOS);
		}

		/* --- GLOBAL POSITION SETPOINT --- */
		if (copy_if_updated(ORB_ID(position_setpoint_triplet), subs.triplet_sub, &buf.triplet)) {
			log_msg.msg_type = LOG_GPSP_MSG;
			log_msg.body.log_GPSP.nav_state = buf.triplet.nav_state;
			log_msg.body.log_GPSP.lat = (int32_t)(buf.triplet.current.lat * 1e7d);
			log_msg.body.log_GPSP.lon = (int32_t)(buf.triplet.current.lon * 1e7d);
			log_msg.body.log_GPSP.alt = buf.triplet.current.alt;
			log_msg.body.log_GPSP.yaw = buf.triplet.current.yaw;
			log_msg.body.log_GPSP.type = buf.triplet.current.type;
			log_msg.body.log_GPSP.loiter_radius = buf.triplet.current.loiter_radius;
			log_msg.body.log_GPSP.loiter_direction = buf.triplet.current.loiter_direction;
			log_msg.body.log_GPSP.pitch_min = buf.triplet.current.pitch_min;
			LOGBUFFER_WRITE_AND_COUNT(GPSP);
		}

		/* --- VICON POSITION --- */
		if (copy_if_updated(ORB_ID(vehicle_vicon_position), subs.vicon_pos_sub, &buf.vicon_pos)) {
			log_msg.msg_type = LOG_VICN_MSG;
			log_msg.body.log_VICN.x = buf.vicon_pos.x;
			log_msg.body.log_VICN.y = buf.vicon_pos.y;
			log_msg.body.log_VICN.z = buf.vicon_pos.z;
			log_msg.body.log_VICN.pitch = buf.vicon_pos.pitch;
			log_msg.body.log_VICN.roll = buf.vicon_pos.roll;
			log_msg.body.log_VICN.yaw = buf.vicon_pos.yaw;
			LOGBUFFER_WRITE_AND_COUNT(VICN);
		}

		/* --- FLOW --- */
		if (copy_if_updated(ORB_ID(optical_flow), subs.flow_sub, &buf.flow)) {
			log_msg.msg_type = LOG_FLOW_MSG;
			log_msg.body.log_FLOW.flow_raw_x = buf.flow.flow_raw_x;
			log_msg.body.log_FLOW.flow_raw_y = buf.flow.flow_raw_y;
			log_msg.body.log_FLOW.flow_comp_x = buf.flow.flow_comp_x_m;
			log_msg.body.log_FLOW.flow_comp_y = buf.flow.flow_comp_y_m;
			log_msg.body.log_FLOW.distance = buf.flow.ground_distance_m;
			log_msg.body.log_FLOW.quality = buf.flow.quality;
			log_msg.body.log_FLOW.sensor_id = buf.flow.sensor_id;
			LOGBUFFER_WRITE_AND_COUNT(FLOW);
		}

		/* --- RC CHANNELS --- */
		if (copy_if_updated(ORB_ID(rc_channels), subs.rc_sub, &buf.rc)) {
			log_msg.msg_type = LOG_RC_MSG;
			/* Copy only the first 8 channels of 14 */
			memcpy(log_msg.body.log_RC.channel, buf.rc.chan, sizeof(log_msg.body.log_RC.channel));
			log_msg.body.log_RC.channel_count = buf.rc.chan_count;
			log_msg.body.log_RC.signal_lost = buf.rc.signal_lost;
			LOGBUFFER_WRITE_AND_COUNT(RC);
		}

		/* --- AIRSPEED --- */
		if (copy_if_updated(ORB_ID(airspeed), subs.airspeed_sub, &buf.airspeed)) {
			log_msg.msg_type = LOG_AIRS_MSG;
			log_msg.body.log_AIRS.indicated_airspeed = buf.airspeed.indicated_airspeed_m_s;
			log_msg.body.log_AIRS.true_airspeed = buf.airspeed.true_airspeed_m_s;
			log_msg.body.log_AIRS.air_temperature_celsius = buf.airspeed.air_temperature_celsius;
			LOGBUFFER_WRITE_AND_COUNT(AIRS);
		}

		/* --- ESCs --- */
		if (copy_if_updated(ORB_ID(esc_status), subs.esc_sub, &buf.esc)) {
			for (uint8_t i = 0; i < buf.esc.esc_count; i++) {
				log_msg.msg_type = LOG_ESC_MSG;
				log_msg.body.log_ESC.counter = buf.esc.counter;
				log_msg.body.log_ESC.esc_count = buf.esc.esc_count;
				log_msg.body.log_ESC.esc_connectiontype = buf.esc.esc_connectiontype;
				log_msg.body.log_ESC.esc_num = i;
				log_msg.body.log_ESC.esc_address = buf.esc.esc[i].esc_address;
				log_msg.body.log_ESC.esc_version = buf.esc.esc[i].esc_version;
				log_msg.body.log_ESC.esc_voltage = buf.esc.esc[i].esc_voltage;
				log_msg.body.log_ESC.esc_current = buf.esc.esc[i].esc_current;
				log_msg.body.log_ESC.esc_rpm = buf.esc.esc[i].esc_rpm;
				log_msg.body.log_ESC.esc_temperature = buf.esc.esc[i].esc_temperature;
				log_msg.body.log_ESC.esc_setpoint = buf.esc.esc[i].esc_setpoint;
				log_msg.body.log_ESC.esc_setpoint_raw = buf.esc.esc[i].esc_setpoint_raw;
				LOGBUFFER_WRITE_AND_COUNT(ESC);
			}
		}

		/* --- GLOBAL VELOCITY SETPOINT --- */
		if (copy_if_updated(ORB_ID(vehicle_global_velocity_setpoint), subs.global_vel_sp_sub, &buf.global_vel_sp)) {
			log_msg.msg_type = LOG_GVSP_MSG;
			log_msg.body.log_GVSP.vx = buf.global_vel_sp.vx;
			log_msg.body.log_GVSP.vy = buf.global_vel_sp.vy;
			log_msg.body.log_GVSP.vz = buf.global_vel_sp.vz;
			LOGBUFFER_WRITE_AND_COUNT(GVSP);
		}

		/* --- BATTERY --- */
		if (copy_if_updated(ORB_ID(battery_status), subs.battery_sub, &buf.battery)) {
			log_msg.msg_type = LOG_BATT_MSG;
			log_msg.body.log_BATT.voltage = buf.battery.voltage_v;
			log_msg.body.log_BATT.voltage_filtered = buf.battery.voltage_filtered_v;
			log_msg.body.log_BATT.current = buf.battery.current_a;
			log_msg.body.log_BATT.discharged = buf.battery.discharged_mah;
			LOGBUFFER_WRITE_AND_COUNT(BATT);
		}

		/* --- SYSTEM POWER RAILS --- */
		if (copy_if_updated(ORB_ID(system_power), subs.system_power_sub, &buf.system_power)) {
			log_msg.msg_type = LOG_PWR_MSG;
			log_msg.body.log_PWR.peripherals_5v = buf.system_power.voltage5V_v;
			log_msg.body.log_PWR.usb_ok = buf.system_power.usb_connected;
			log_msg.body.log_PWR.brick_ok = buf.system_power.brick_valid;
			log_msg.body.log_PWR.servo_ok = buf.system_power.servo_valid;
			log_msg.body.log_PWR.low_power_rail_overcurrent = buf.system_power.periph_5V_OC;
			log_msg.body.log_PWR.high_power_rail_overcurrent = buf.system_power.hipower_5V_OC;

			/* copy servo rail status topic here too */
			orb_copy(ORB_ID(servorail_status), subs.servorail_status_sub, &buf.servorail_status);
			log_msg.body.log_PWR.servo_rail_5v = buf.servorail_status.voltage_v;
			log_msg.body.log_PWR.servo_rssi = buf.servorail_status.rssi_v;

			LOGBUFFER_WRITE_AND_COUNT(PWR);
		}

		/* --- TELEMETRY --- */
		if (copy_if_updated(ORB_ID(telemetry_status), subs.telemetry_sub, &buf.telemetry)) {
			log_msg.msg_type = LOG_TELE_MSG;
			log_msg.body.log_TELE.rssi = buf.telemetry.rssi;
			log_msg.body.log_TELE.remote_rssi = buf.telemetry.remote_rssi;
			log_msg.body.log_TELE.noise = buf.telemetry.noise;
			log_msg.body.log_TELE.remote_noise = buf.telemetry.remote_noise;
			log_msg.body.log_TELE.rxerrors = buf.telemetry.rxerrors;
			log_msg.body.log_TELE.fixed = buf.telemetry.fixed;
			log_msg.body.log_TELE.txbuf = buf.telemetry.txbuf;
			LOGBUFFER_WRITE_AND_COUNT(TELE);
		}

		/* --- BOTTOM DISTANCE --- */
		if (copy_if_updated(ORB_ID(sensor_range_finder), subs.range_finder_sub, &buf.range_finder)) {
			log_msg.msg_type = LOG_DIST_MSG;
			log_msg.body.log_DIST.bottom = buf.range_finder.distance;
			log_msg.body.log_DIST.bottom_rate = 0.0f;
			log_msg.body.log_DIST.flags = (buf.range_finder.valid ? 1 : 0);
			LOGBUFFER_WRITE_AND_COUNT(DIST);
		}

		/* --- ESTIMATOR STATUS --- */
		if (copy_if_updated(ORB_ID(estimator_status), subs.estimator_status_sub, &buf.estimator_status)) {
			log_msg.msg_type = LOG_ESTM_MSG;
			unsigned maxcopy = (sizeof(buf.estimator_status.states) < sizeof(log_msg.body.log_ESTM.s)) ? sizeof(buf.estimator_status.states) : sizeof(log_msg.body.log_ESTM.s);
			memset(&(log_msg.body.log_ESTM.s), 0, sizeof(log_msg.body.log_ESTM.s));
			memcpy(&(log_msg.body.log_ESTM.s), buf.estimator_status.states, maxcopy);
			log_msg.body.log_ESTM.n_states = buf.estimator_status.n_states;
			log_msg.body.log_ESTM.states_nan = buf.estimator_status.states_nan;
			log_msg.body.log_ESTM.covariance_nan = buf.estimator_status.covariance_nan;
			log_msg.body.log_ESTM.kalman_gain_nan = buf.estimator_status.kalman_gain_nan;
			LOGBUFFER_WRITE_AND_COUNT(ESTM);
		}

		/* --- TARGET GLOBAL POSITION --- */
		if (copy_if_updated(ORB_ID(target_global_position), subs.target_pos_sub, &buf.target_pos)) {
			log_msg.msg_type = LOG_TPOS_MSG;
			log_msg.body.log_TPOS.sysid = buf.target_pos.sysid;
			log_msg.body.log_TPOS.time = buf.target_pos.time_gps_usec;
			log_msg.body.log_TPOS.lat = buf.target_pos.lat * 1e7d;
			log_msg.body.log_TPOS.lon = buf.target_pos.lon * 1e7d;
			log_msg.body.log_TPOS.alt = buf.target_pos.alt;
			log_msg.body.log_TPOS.vel_n = buf.target_pos.vel_n;
			log_msg.body.log_TPOS.vel_e = buf.target_pos.vel_e;
			log_msg.body.log_TPOS.vel_d = buf.target_pos.vel_d;
			LOGBUFFER_WRITE_AND_COUNT(TPOS);
		}

		/* signal the other thread new data, but not yet unlock */
		if (logbuffer_count(&lb) > MIN_BYTES_TO_WRITE) {
			/* only request write if several packets can be written at once */
			pthread_cond_signal(&logbuffer_cond);
		}

		/* unlock, now the writer thread may run */
		pthread_mutex_unlock(&logbuffer_mutex);
	}

	if (logging_enabled) {
		sdlog2_stop_log();
	}

	pthread_mutex_destroy(&logbuffer_mutex);
	pthread_cond_destroy(&logbuffer_cond);

	free(lb.data);

	warnx("exiting");

	thread_running = false;

	return 0;
}

void sdlog2_status()
{
	float kibibytes = log_bytes_written / 1024.0f;
	float mebibytes = kibibytes / 1024.0f;
	float seconds = ((float)(hrt_absolute_time() - start_time)) / 1000000.0f;

	warnx("wrote %lu msgs, %4.2f MiB (average %5.3f KiB/s), skipped %lu msgs", log_msgs_written, (double)mebibytes, (double)(kibibytes / seconds), log_msgs_skipped);
	warnx("extended logging: %s", (_extended_logging) ? "ON" : "OFF");
	mavlink_log_info(mavlink_fd, "[sdlog2] wrote %lu msgs, skipped %lu msgs", log_msgs_written, log_msgs_skipped);
}

/**
 * @return 0 if file exists
 */
bool file_exist(const char *filename)
{
	struct stat buffer;
	return stat(filename, &buffer) == 0;
}

int file_copy(const char *file_old, const char *file_new)
{
	FILE *source, *target;
	source = fopen(file_old, "r");
	int ret = 0;

	if (source == NULL) {
		warnx("failed opening input file to copy");
		return 1;
	}

	target = fopen(file_new, "w");

	if (target == NULL) {
		fclose(source);
		warnx("failed to open output file to copy");
		return 1;
	}

	char buf[128];
	int nread;

	while ((nread = fread(buf, 1, sizeof(buf), source)) > 0) {
		ret = fwrite(buf, 1, nread, target);

		if (ret <= 0) {
			warnx("error writing file");
			ret = 1;
			break;
		}
	}

	fsync(fileno(target));

	fclose(source);
	fclose(target);

	return OK;
}

void handle_command(struct vehicle_command_s *cmd)
{
	int param;

	/* request to set different system mode */
	switch (cmd->command) {

	case VEHICLE_CMD_PREFLIGHT_STORAGE:
		param = (int)(cmd->param3);

		if (param == 1)	{
			sdlog2_start_log();

		} else if (param == 0)	{
			sdlog2_stop_log();
		}

		break;

	default:
		/* silently ignore */
		break;
	}
}

void handle_status(struct vehicle_status_s *status)
{
	// TODO use flag from actuator_armed here?
	bool armed = status->arming_state == ARMING_STATE_ARMED || status->arming_state == ARMING_STATE_ARMED_ERROR;

	if (armed != flag_system_armed) {
		flag_system_armed = armed;

		if (flag_system_armed) {
			sdlog2_start_log();

		} else {
			sdlog2_stop_log();
		}
	}
}<|MERGE_RESOLUTION|>--- conflicted
+++ resolved
@@ -977,16 +977,13 @@
 			struct log_ESTM_s log_ESTM;
 			struct log_PWR_s log_PWR;
 			struct log_VICN_s log_VICN;
-<<<<<<< HEAD
-			struct log_GSN0_s log_GSN0;
-			struct log_GSN1_s log_GSN1;
-			struct log_TPOS_s log_TPOS;
-=======
 			struct log_GS0A_s log_GS0A;
 			struct log_GS0B_s log_GS0B;
 			struct log_GS1A_s log_GS1A;
 			struct log_GS1B_s log_GS1B;
->>>>>>> 36495cdb
+			struct log_GSN0_s log_GSN0;
+			struct log_GSN1_s log_GSN1;
+			struct log_TPOS_s log_TPOS;
 		} body;
 	} log_msg = {
 		LOG_PACKET_HEADER_INIT(0)
