/****************************************************************************
 *
 *   Copyright (c) 2013 PX4 Development Team. All rights reserved.
 *   Author: Anton Babushkin <anton.babushkin@me.com>
 *
 * Redistribution and use in source and binary forms, with or without
 * modification, are permitted provided that the following conditions
 * are met:
 *
 * 1. Redistributions of source code must retain the above copyright
 *    notice, this list of conditions and the following disclaimer.
 * 2. Redistributions in binary form must reproduce the above copyright
 *    notice, this list of conditions and the following disclaimer in
 *    the documentation and/or other materials provided with the
 *    distribution.
 * 3. Neither the name PX4 nor the names of its contributors may be
 *    used to endorse or promote products derived from this software
 *    without specific prior written permission.
 *
 * THIS SOFTWARE IS PROVIDED BY THE COPYRIGHT HOLDERS AND CONTRIBUTORS
 * "AS IS" AND ANY EXPRESS OR IMPLIED WARRANTIES, INCLUDING, BUT NOT
 * LIMITED TO, THE IMPLIED WARRANTIES OF MERCHANTABILITY AND FITNESS
 * FOR A PARTICULAR PURPOSE ARE DISCLAIMED. IN NO EVENT SHALL THE
 * COPYRIGHT OWNER OR CONTRIBUTORS BE LIABLE FOR ANY DIRECT, INDIRECT,
 * INCIDENTAL, SPECIAL, EXEMPLARY, OR CONSEQUENTIAL DAMAGES (INCLUDING,
 * BUT NOT LIMITED TO, PROCUREMENT OF SUBSTITUTE GOODS OR SERVICES; LOSS
 * OF USE, DATA, OR PROFITS; OR BUSINESS INTERRUPTION) HOWEVER CAUSED
 * AND ON ANY THEORY OF LIABILITY, WHETHER IN CONTRACT, STRICT
 * LIABILITY, OR TORT (INCLUDING NEGLIGENCE OR OTHERWISE) ARISING IN
 * ANY WAY OUT OF THE USE OF THIS SOFTWARE, EVEN IF ADVISED OF THE
 * POSSIBILITY OF SUCH DAMAGE.
 *
 ****************************************************************************/

/**
 * @file sdlog2_messages.h
 *
 * Log messages and structures definition.
 *
 * @author Anton Babushkin <anton.babushkin@me.com>
 */

#ifndef SDLOG2_MESSAGES_H_
#define SDLOG2_MESSAGES_H_

#include "sdlog2_format.h"

/* define message formats */

#pragma pack(push, 1)
/* --- ATT - ATTITUDE --- */
#define LOG_ATT_MSG 2
struct log_ATT_s {
	float roll;
	float pitch;
	float yaw;
	float roll_rate;
	float pitch_rate;
	float yaw_rate;
	float gx;
	float gy;
	float gz;
};

/* --- ATSP - ATTITUDE SET POINT --- */
#define LOG_ATSP_MSG 3
struct log_ATSP_s {
	float roll_sp;
	float pitch_sp;
	float yaw_sp;
	float thrust_sp;
};

/* --- IMU - IMU SENSORS --- */
#define LOG_IMU_MSG 4
#define LOG_IMU1_MSG 22
#define LOG_IMU2_MSG 23
struct log_IMU_s {
	float acc_x;
	float acc_y;
	float acc_z;
	float gyro_x;
	float gyro_y;
	float gyro_z;
	float mag_x;
	float mag_y;
	float mag_z;
};

/* --- SENS - OTHER SENSORS --- */
#define LOG_SENS_MSG 5
struct log_SENS_s {
	float baro_pres;
	float baro_alt;
	float baro_temp;
	float diff_pres;
	float diff_pres_filtered;
};

/* --- LPOS - LOCAL POSITION --- */
#define LOG_LPOS_MSG 6
struct log_LPOS_s {
	float x;
	float y;
	float z;
	float ground_dist;
	float ground_dist_rate;
	float vx;
	float vy;
	float vz;
	int32_t ref_lat;
	int32_t ref_lon;
	float ref_alt;
	uint8_t pos_flags;
	uint8_t landed;
	uint8_t ground_dist_flags;
	float eph;
	float epv;
};

/* --- LPSP - LOCAL POSITION SETPOINT --- */
#define LOG_LPSP_MSG 7
struct log_LPSP_s {
	float x;
	float y;
	float z;
	float yaw;
};

/* --- GPS - GPS POSITION --- */
#define LOG_GPS_MSG 8
struct log_GPS_s {
	uint64_t gps_time;
	uint8_t fix_type;
	float eph;
	float epv;
	int32_t lat;
	int32_t lon;
	float alt;
	float vel_n;
	float vel_e;
	float vel_d;
	float cog;
	uint8_t sats;
	uint16_t snr_mean;
	uint16_t noise_per_ms;
	uint16_t jamming_indicator;
};

/* --- ATTC - ATTITUDE CONTROLS (ACTUATOR_0 CONTROLS)--- */
#define LOG_ATTC_MSG 9
struct log_ATTC_s {
	float roll;
	float pitch;
	float yaw;
	float thrust;
};

/* --- STAT - VEHICLE STATE --- */
#define LOG_STAT_MSG 10
struct log_STAT_s {
	uint8_t main_state;
	uint8_t arming_state;
	uint8_t failsafe_state;
	float battery_remaining;
	uint8_t battery_warning;
	uint8_t landed;
	float load;
	uint8_t aird_state;
};

/* --- RC - RC INPUT CHANNELS --- */
#define LOG_RC_MSG 11
struct log_RC_s {
	float channel[8];
	uint8_t channel_count;
	uint8_t signal_lost;
};

/* --- OUT0 - ACTUATOR_0 OUTPUT --- */
#define LOG_OUT0_MSG 12
struct log_OUT0_s {
	float output[8];
};

/* --- AIRS - AIRSPEED --- */
#define LOG_AIRS_MSG 13
struct log_AIRS_s {
	float indicated_airspeed;
	float true_airspeed;
	float air_temperature_celsius;
};

/* --- ARSP - ATTITUDE RATE SET POINT --- */
#define LOG_ARSP_MSG 14
struct log_ARSP_s {
	float roll_rate_sp;
	float pitch_rate_sp;
	float yaw_rate_sp;
};

/* --- FLOW - OPTICAL FLOW --- */
#define LOG_FLOW_MSG 15
struct log_FLOW_s {
	int16_t flow_raw_x;
	int16_t flow_raw_y;
	float flow_comp_x;
	float flow_comp_y;
	float distance;
	uint8_t	quality;
	uint8_t sensor_id;
};

/* --- GPOS - GLOBAL POSITION ESTIMATE --- */
#define LOG_GPOS_MSG 16
struct log_GPOS_s {
	int32_t lat;
	int32_t lon;
	float alt;
	float vel_n;
	float vel_e;
	float vel_d;
	float eph;
	float epv;
	float terrain_alt;
};

/* --- GPSP - GLOBAL POSITION SETPOINT --- */
#define LOG_GPSP_MSG 17
struct log_GPSP_s {
	uint8_t nav_state;
	int32_t lat;
	int32_t lon;
	float alt;
	float yaw;
	uint8_t type;
	float loiter_radius;
	int8_t loiter_direction;
	float pitch_min;
};

/* --- ESC - ESC STATE --- */
#define LOG_ESC_MSG 18
struct log_ESC_s {
	uint16_t counter;
	uint8_t  esc_count;
	uint8_t  esc_connectiontype;
	uint8_t  esc_num;
	uint16_t esc_address;
	uint16_t esc_version;
	float    esc_voltage;
	float    esc_current;
	int32_t  esc_rpm;
	float    esc_temperature;
	float    esc_setpoint;
	uint16_t esc_setpoint_raw;
};

/* --- GVSP - GLOBAL VELOCITY SETPOINT --- */
#define LOG_GVSP_MSG 19
struct log_GVSP_s {
	float vx;
	float vy;
	float vz;
};

/* --- BATT - BATTERY --- */
#define LOG_BATT_MSG 20
struct log_BATT_s {
	float voltage;
	float voltage_filtered;
	float current;
	float discharged;
};

/* --- DIST - DISTANCE TO SURFACE --- */
#define LOG_DIST_MSG 21
struct log_DIST_s {
	float bottom;
	float bottom_rate;
	uint8_t flags;
};

/* LOG IMU1 and IMU2 MSGs consume IDs 22 and 23 */


/* --- PWR - ONBOARD POWER SYSTEM --- */
#define LOG_PWR_MSG 24
struct log_PWR_s {
	float peripherals_5v;
	float servo_rail_5v;
	float servo_rssi;
	uint8_t usb_ok;
	uint8_t brick_ok;
	uint8_t servo_ok;
	uint8_t low_power_rail_overcurrent;
	uint8_t high_power_rail_overcurrent;
};

/* --- VICN - VICON POSITION --- */
#define LOG_VICN_MSG 25
struct log_VICN_s {
	float x;
	float y;
	float z;
	float roll;
	float pitch;
	float yaw;
};

/* --- GS0A - GPS SNR #0, SAT GROUP A --- */
#define LOG_GS0A_MSG 26
struct log_GS0A_s {
	uint8_t satellite_snr[16];			/**< dBHz, Signal to noise ratio of satellite C/N0, range 0..99 */
};

/* --- GS0B - GPS SNR #0, SAT GROUP B --- */
#define LOG_GS0B_MSG 27
struct log_GS0B_s {
	uint8_t satellite_snr[16];			/**< dBHz, Signal to noise ratio of satellite C/N0, range 0..99 */
};

/* --- GS1A - GPS SNR #1, SAT GROUP A --- */
#define LOG_GS1A_MSG 28
struct log_GS1A_s {
	uint8_t satellite_snr[16];			/**< dBHz, Signal to noise ratio of satellite C/N0, range 0..99 */
};

/* --- GS1B - GPS SNR #1, SAT GROUP B --- */
#define LOG_GS1B_MSG 29
struct log_GS1B_s {
	uint8_t satellite_snr[16];			/**< dBHz, Signal to noise ratio of satellite C/N0, range 0..99 */
};

/* --- TECS - TECS STATUS --- */
#define LOG_TECS_MSG 30
struct log_TECS_s {
	float altitudeSp;
	float altitudeFiltered;
	float flightPathAngleSp;
	float flightPathAngle;
	float flightPathAngleFiltered;
	float airspeedSp;
	float airspeedFiltered;
	float airspeedDerivativeSp;
	float airspeedDerivative;

	float totalEnergyRateSp;
	float totalEnergyRate;
	float energyDistributionRateSp;
	float energyDistributionRate;

	uint8_t mode;
};

/* --- WIND - WIND ESTIMATE --- */
#define LOG_WIND_MSG 31
struct log_WIND_s {
	float x;
	float y;
	float cov_x;
	float cov_y;
};

/* --- EST0 - ESTIMATOR STATUS --- */
#define LOG_EST0_MSG 32
struct log_EST0_s {
	float s[12];
	uint8_t n_states;
	uint8_t nan_flags;
	uint8_t health_flags;
	uint8_t timeout_flags;
};

/* --- EST1 - ESTIMATOR STATUS --- */
#define LOG_EST1_MSG 33
struct log_EST1_s {
	float s[16];
};

/* --- TEL0..3 - TELEMETRY STATUS --- */
#define LOG_TEL0_MSG 34
#define LOG_TEL1_MSG 35
#define LOG_TEL2_MSG 36
#define LOG_TEL3_MSG 37
struct log_TEL_s {
	uint8_t rssi;
	uint8_t remote_rssi;
	uint8_t noise;
	uint8_t remote_noise;
	uint16_t rxerrors;
	uint16_t fixed;
	uint8_t txbuf;
	uint64_t heartbeat_time;
};

/* --- VISN - VISION POSITION --- */
#define LOG_VISN_MSG 38
struct log_VISN_s {
	float x;
	float y;
	float z;
	float vx;
	float vy;
	float vz;
	float qx;
	float qy;
	float qz;
	float qw;
};
/* --- TPOS - TARGET GLOBAL POSITION --- */
#define LOG_TPOS_MSG 64
struct log_TPOS_s {
	uint8_t sysid;
	uint64_t time;
	int32_t lat;
	int32_t lon;
	float alt;
	float vel_n;
	float vel_e;
	float vel_d;
};
/* --- EXTJ - EXTERNAL TRAJECTORY --- */
#define LOG_EXTJ_MSG 65
struct log_EXTJ_s {
	uint8_t point_type; /**< Indicates whether movement has crossed the threshold, 0 - still point, 1 - moving */
	uint8_t sysid; 		/**< External system id */
	uint64_t timestamp;	/**< Time of this estimate, in microseconds since system start */
	int32_t lat;			/**< Latitude in degrees */
	int32_t lon;			/**< Longitude in degrees */
	float alt;			/**< Altitude AMSL in meters */
	float relative_alt; /**< Altitude above ground in meters */
	float vel_n; 		/**< Ground north velocity, m/s	*/
	float vel_e;		/**< Ground east velocity, m/s */
	float vel_d;		/**< Ground downside velocity, m/s */
	float heading;   	/**< Compass heading in radians [0..2PI) */
};
/* --- LOTJ - LOCAL TRAJECTORY --- */
#define LOG_LOTJ_MSG 66
struct log_LOTJ_s {
	uint8_t point_type; /**< Indicates whether movement has crossed the threshold, 0 - still point, 1 - moving */
	uint64_t timestamp;	/**< Time of this estimate, in microseconds since system start		*/
	int32_t lat;			/**< Latitude in degrees	*/
	int32_t lon;			/**< Longitude in degrees	*/
	float alt;			/**< Altitude AMSL in meters */
	float relative_alt; /**< Altitude above ground in meters */
	float vel_n; 		/**< Ground north velocity, m/s	*/
	float vel_e;		/**< Ground east velocity, m/s */
	float vel_d;		/**< Ground downside velocity, m/s */
	float heading;   	/**< Compass heading in radians [0..2PI) */
};
/* --- GPRE - PREVIOUS GLOBAL SETPOINT --- */
#define LOG_GPRE_MSG 67
struct log_GPRE_s {
	uint8_t nav_state;
	int32_t lat;
	int32_t lon;
	float alt;
	uint8_t type;
};

#define LOG_GNEX_MSG 68
struct log_GNEX_s {
	uint8_t nav_state;
	int32_t lat;
	int32_t lon;
	float alt;
	uint8_t type;
};

/* --- GPRE - PREVIOUS GLOBAL SETPOINT --- */
#define LOG_GPRE_MSG 67
struct log_GPRE_s {
	uint8_t nav_state;
	int32_t lat;
	int32_t lon;
	float alt;
	uint8_t type;
};

#define LOG_GNEX_MSG 68
struct log_GNEX_s {
	uint8_t nav_state;
	int32_t lat;
	int32_t lon;
	float alt;
	uint8_t type;
};

/********** SYSTEM MESSAGES, ID > 0x80 **********/

/* --- TIME - TIME STAMP --- */
#define LOG_TIME_MSG 129
struct log_TIME_s {
	uint64_t t;
};

/* --- VER - VERSION --- */
#define LOG_VER_MSG 130
struct log_VER_s {
	char arch[16];
	char fw_git[64];
};

/* --- PARM - PARAMETER --- */
#define LOG_PARM_MSG 131
struct log_PARM_s {
	char name[16];
	float value;
};

#pragma pack(pop)

/* construct list of all message formats */
static const struct log_format_s log_formats[] = {
	/* business-level messages, ID < 0x80 */
	LOG_FORMAT(ATT, "fffffffff",		"Roll,Pitch,Yaw,RollRate,PitchRate,YawRate,GX,GY,GZ"),
	LOG_FORMAT(ATSP, "ffff",		"RollSP,PitchSP,YawSP,ThrustSP"),
	LOG_FORMAT_S(IMU, IMU, "fffffffff",		"AccX,AccY,AccZ,GyroX,GyroY,GyroZ,MagX,MagY,MagZ"),
	LOG_FORMAT_S(IMU1, IMU, "fffffffff",		"AccX,AccY,AccZ,GyroX,GyroY,GyroZ,MagX,MagY,MagZ"),
	LOG_FORMAT_S(IMU2, IMU, "fffffffff",		"AccX,AccY,AccZ,GyroX,GyroY,GyroZ,MagX,MagY,MagZ"),
	LOG_FORMAT(SENS, "fffff",		"BaroPres,BaroAlt,BaroTemp,DiffPres,DiffPresFilt"),
	LOG_FORMAT(LPOS, "ffffffffLLfBBBff",	"X,Y,Z,Dist,DistR,VX,VY,VZ,RLat,RLon,RAlt,PFlg,LFlg,GFlg,EPH,EPV"),
	LOG_FORMAT(LPSP, "ffff",		"X,Y,Z,Yaw"),
	LOG_FORMAT(GPS, "QBffLLfffffBHHH",	"GPSTime,Fix,EPH,EPV,Lat,Lon,Alt,VelN,VelE,VelD,Cog,nSat,SNR,N,J"),
	LOG_FORMAT(ATTC, "ffff",		"Roll,Pitch,Yaw,Thrust"),
	LOG_FORMAT(STAT, "BBBfBBfB",		"MainSt,ArmSt,FailsafeSt,BatRem,BatWarn,Landed,Load,AirdSt"),
	LOG_FORMAT(RC, "ffffffffBB",		"Ch0,Ch1,Ch2,Ch3,Ch4,Ch5,Ch6,Ch7,Count,SignalLost"),
	LOG_FORMAT(OUT0, "ffffffff",		"Out0,Out1,Out2,Out3,Out4,Out5,Out6,Out7"),
	LOG_FORMAT(AIRS, "fff",			"IndSpeed,TrueSpeed,AirTemp"),
	LOG_FORMAT(ARSP, "fff",			"RollRateSP,PitchRateSP,YawRateSP"),
	LOG_FORMAT(FLOW, "hhfffBB",		"RawX,RawY,CompX,CompY,Dist,Q,SensID"),
	LOG_FORMAT(GPOS, "LLfffffff",		"Lat,Lon,Alt,VelN,VelE,VelD,EPH,EPV,TALT"),
	LOG_FORMAT(GPSP, "BLLffBfbf",		"NavState,Lat,Lon,Alt,Yaw,Type,LoitR,LoitDir,PitMin"),
	LOG_FORMAT(ESC, "HBBBHHffiffH",		"count,nESC,Conn,N,Ver,Adr,Volt,Amp,RPM,Temp,SetP,SetPRAW"),
	LOG_FORMAT(GVSP, "fff",			"VX,VY,VZ"),
	LOG_FORMAT(BATT, "ffff",		"V,VFilt,C,Discharged"),
	LOG_FORMAT(DIST, "ffB",			"Bottom,BottomRate,Flags"),
	LOG_FORMAT_S(TEL0, TEL, "BBBBHHBQ",		"RSSI,RemRSSI,Noise,RemNoise,RXErr,Fixed,TXBuf,HbTime"),
	LOG_FORMAT_S(TEL1, TEL, "BBBBHHBQ",		"RSSI,RemRSSI,Noise,RemNoise,RXErr,Fixed,TXBuf,HbTime"),
	LOG_FORMAT_S(TEL2, TEL, "BBBBHHBQ",		"RSSI,RemRSSI,Noise,RemNoise,RXErr,Fixed,TXBuf,HbTime"),
	LOG_FORMAT_S(TEL3, TEL, "BBBBHHBQ",		"RSSI,RemRSSI,Noise,RemNoise,RXErr,Fixed,TXBuf,HbTime"),
	LOG_FORMAT(EST0, "ffffffffffffBBBB",	"s0,s1,s2,s3,s4,s5,s6,s7,s8,s9,s10,s11,nStat,fNaN,fHealth,fTOut"),
	LOG_FORMAT(EST1, "ffffffffffffffff",	"s12,s13,s14,s15,s16,s17,s18,s19,s20,s21,s22,s23,s24,s25,s26,s27"),
	LOG_FORMAT(PWR, "fffBBBBB",		"Periph5V,Servo5V,RSSI,UsbOk,BrickOk,ServoOk,PeriphOC,HipwrOC"),
	LOG_FORMAT(VICN, "ffffff",		"X,Y,Z,Roll,Pitch,Yaw"),
	LOG_FORMAT(VISN, "ffffffffff",		"X,Y,Z,VX,VY,VZ,QuatX,QuatY,QuatZ,QuatW"),
	LOG_FORMAT(GS0A, "BBBBBBBBBBBBBBBB",	"s0,s1,s2,s3,s4,s5,s6,s7,s8,s9,s10,s11,s12,s13,s14,s15"),
	LOG_FORMAT(GS0B, "BBBBBBBBBBBBBBBB",	"s0,s1,s2,s3,s4,s5,s6,s7,s8,s9,s10,s11,s12,s13,s14,s15"),
	LOG_FORMAT(GS1A, "BBBBBBBBBBBBBBBB",	"s0,s1,s2,s3,s4,s5,s6,s7,s8,s9,s10,s11,s12,s13,s14,s15"),
	LOG_FORMAT(GS1B, "BBBBBBBBBBBBBBBB",	"s0,s1,s2,s3,s4,s5,s6,s7,s8,s9,s10,s11,s12,s13,s14,s15"),
	LOG_FORMAT(TECS, "fffffffffffffB",	"ASP,AF,FSP,F,FF,AsSP,AsF,AsDSP,AsD,TERSP,TER,EDRSP,EDR,M"),
	LOG_FORMAT(WIND, "ffff",	"X,Y,CovX,CovY"),
	LOG_FORMAT(TPOS, "BQLLffff", "SysID,Time,Lat,Lon,Alt,VelN,VelE,VelD"),
<<<<<<< HEAD
	LOG_FORMAT(EXTJ, "BBQLLffffff", "Type,SysID,Time,Lat,Lon,Alt,RAlt,VelN,VelE,VelD,Head"),
	LOG_FORMAT(LOTJ, "BQLLffffff", "Type,Time,Lat,Lon,Alt,RAlt,VelN,VelE,VelD,Head"),
=======
>>>>>>> 1931739b
	LOG_FORMAT(GPRE, "BLLfB",		"NavState,Lat,Lon,Alt,Type"),
	LOG_FORMAT(GNEX, "BLLfB",		"NavState,Lat,Lon,Alt,Type"),

	/* system-level messages, ID >= 0x80 */
	/* FMT: don't write format of format message, it's useless */
	LOG_FORMAT(TIME, "Q", "StartTime"),
	LOG_FORMAT(VER, "NZ", "Arch,FwGit"),
	LOG_FORMAT(PARM, "Nf", "Name,Value")
};

static const unsigned log_formats_num = sizeof(log_formats) / sizeof(log_formats[0]);

#endif /* SDLOG2_MESSAGES_H_ */<|MERGE_RESOLUTION|>--- conflicted
+++ resolved
@@ -448,24 +448,6 @@
 	float vel_e;		/**< Ground east velocity, m/s */
 	float vel_d;		/**< Ground downside velocity, m/s */
 	float heading;   	/**< Compass heading in radians [0..2PI) */
-};
-/* --- GPRE - PREVIOUS GLOBAL SETPOINT --- */
-#define LOG_GPRE_MSG 67
-struct log_GPRE_s {
-	uint8_t nav_state;
-	int32_t lat;
-	int32_t lon;
-	float alt;
-	uint8_t type;
-};
-
-#define LOG_GNEX_MSG 68
-struct log_GNEX_s {
-	uint8_t nav_state;
-	int32_t lat;
-	int32_t lon;
-	float alt;
-	uint8_t type;
 };
 
 /* --- GPRE - PREVIOUS GLOBAL SETPOINT --- */
@@ -552,11 +534,8 @@
 	LOG_FORMAT(TECS, "fffffffffffffB",	"ASP,AF,FSP,F,FF,AsSP,AsF,AsDSP,AsD,TERSP,TER,EDRSP,EDR,M"),
 	LOG_FORMAT(WIND, "ffff",	"X,Y,CovX,CovY"),
 	LOG_FORMAT(TPOS, "BQLLffff", "SysID,Time,Lat,Lon,Alt,VelN,VelE,VelD"),
-<<<<<<< HEAD
 	LOG_FORMAT(EXTJ, "BBQLLffffff", "Type,SysID,Time,Lat,Lon,Alt,RAlt,VelN,VelE,VelD,Head"),
 	LOG_FORMAT(LOTJ, "BQLLffffff", "Type,Time,Lat,Lon,Alt,RAlt,VelN,VelE,VelD,Head"),
-=======
->>>>>>> 1931739b
 	LOG_FORMAT(GPRE, "BLLfB",		"NavState,Lat,Lon,Alt,Type"),
 	LOG_FORMAT(GNEX, "BLLfB",		"NavState,Lat,Lon,Alt,Type"),
 
