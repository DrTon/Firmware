--- conflicted
+++ resolved
@@ -392,19 +392,6 @@
 	uint64_t heartbeat_time;
 };
 
-<<<<<<< HEAD
-/* --- TPOS - TARGET GLOBAL POSITION --- */
-#define LOG_TPOS_MSG 64
-struct log_TPOS_s {
-	uint8_t sysid;
-	uint64_t time;
-	int32_t lat;
-	int32_t lon;
-	float alt;
-	float vel_n;
-	float vel_e;
-	float vel_d;
-=======
 /* --- VISN - VISION POSITION --- */
 #define LOG_VISN_MSG 38
 struct log_VISN_s {
@@ -418,7 +405,18 @@
 	float qy;
 	float qz;
 	float qw;
->>>>>>> b7b48047
+};
+/* --- TPOS - TARGET GLOBAL POSITION --- */
+#define LOG_TPOS_MSG 64
+struct log_TPOS_s {
+	uint8_t sysid;
+	uint64_t time;
+	int32_t lat;
+	int32_t lon;
+	float alt;
+	float vel_n;
+	float vel_e;
+	float vel_d;
 };
 
 /********** SYSTEM MESSAGES, ID > 0x80 **********/
