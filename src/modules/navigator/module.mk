--- conflicted
+++ resolved
@@ -60,12 +60,9 @@
 		  gpsfailure_params.c \
 		  abs_follow.cpp \
 		  abs_follow_params.c \
-<<<<<<< HEAD
 		  path_follow.cpp \
-		  path_follow_params.c
-=======
-		  land.cpp 
->>>>>>> 1931739b
+		  path_follow_params.c \
+		  land.cpp
 
 INCLUDE_DIRS	 += $(MAVLINK_SRC)/include/mavlink
 
