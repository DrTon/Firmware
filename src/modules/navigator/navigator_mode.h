/****************************************************************************
 *
 *   Copyright (c) 2014 PX4 Development Team. All rights reserved.
 *
 * Redistribution and use in source and binary forms, with or without
 * modification, are permitted provided that the following conditions
 * are met:
 *
 * 1. Redistributions of source code must retain the above copyright
 *    notice, this list of conditions and the following disclaimer.
 * 2. Redistributions in binary form must reproduce the above copyright
 *    notice, this list of conditions and the following disclaimer in
 *    the documentation and/or other materials provided with the
 *    distribution.
 * 3. Neither the name PX4 nor the names of its contributors may be
 *    used to endorse or promote products derived from this software
 *    without specific prior written permission.
 *
 * THIS SOFTWARE IS PROVIDED BY THE COPYRIGHT HOLDERS AND CONTRIBUTORS
 * "AS IS" AND ANY EXPRESS OR IMPLIED WARRANTIES, INCLUDING, BUT NOT
 * LIMITED TO, THE IMPLIED WARRANTIES OF MERCHANTABILITY AND FITNESS
 * FOR A PARTICULAR PURPOSE ARE DISCLAIMED. IN NO EVENT SHALL THE
 * COPYRIGHT OWNER OR CONTRIBUTORS BE LIABLE FOR ANY DIRECT, INDIRECT,
 * INCIDENTAL, SPECIAL, EXEMPLARY, OR CONSEQUENTIAL DAMAGES (INCLUDING,
 * BUT NOT LIMITED TO, PROCUREMENT OF SUBSTITUTE GOODS OR SERVICES; LOSS
 * OF USE, DATA, OR PROFITS; OR BUSINESS INTERRUPTION) HOWEVER CAUSED
 * AND ON ANY THEORY OF LIABILITY, WHETHER IN CONTRACT, STRICT
 * LIABILITY, OR TORT (INCLUDING NEGLIGENCE OR OTHERWISE) ARISING IN
 * ANY WAY OUT OF THE USE OF THIS SOFTWARE, EVEN IF ADVISED OF THE
 * POSSIBILITY OF SUCH DAMAGE.
 *
 ****************************************************************************/
/**
 * @file navigator_mode.h
 *
 * Base class for different modes in navigator
 *
 * @author Julian Oes <julian@oes.ch>
 * @author Anton Babushkin <anton.babushkin@me.com>
 */

#ifndef NAVIGATOR_MODE_H
#define NAVIGATOR_MODE_H

#include <drivers/drv_hrt.h>

#include <controllib/blocks.hpp>
#include <controllib/block/BlockParam.hpp>

#include <dataman/dataman.h>

#include <uORB/topics/position_setpoint_triplet.h>
#include <uORB/topics/vehicle_command.h>

class Navigator;

class NavigatorMode : public control::SuperBlock
{
public:
	/**
	 * Constructor
	 */
	NavigatorMode(Navigator *navigator, const char *name);

	/**
	 * Destructor
	 */
	virtual ~NavigatorMode();

	void run(bool active, bool parameters_updated);

	/**
	 * This function is called while the mode is inactive
	 */
	virtual void on_inactive();

	/**
	 * This function is called one time when mode become active, poos_sp_triplet must be initialized here
	 */
	virtual void on_activation();

	/**
	 * This function is called while the mode is active
	 */
	virtual void on_active();

	/*
	 * This function defines how vehicle reacts on commands in
	 * current navigator mode
	 */
	virtual void execute_vehicle_command();

	/*
	 * Check if vehicle command subscription has been updated
	 * if it has it updates _vcommand structure and returns true
	 */
	bool update_vehicle_command();

	void point_camera_to_target(position_setpoint_s *sp);

	inline void updateParameters();
	void updateParamValues();
	void updateParamHandles();

    void land();
    void takeoff();
    void disarm();

	struct {
		float takeoff_alt;
		float takeoff_acceptance_radius;
		float acceptance_radius;

        int afol_mode;

		float loi_step_len;

		float rtl_ret_alt;

<<<<<<< HEAD
		ssize_t pafol_buf_size;
		float pafol_ok_dist;
		float pafol_min_alt_off;
		float pafol_dist_step;
		float pafol_alt_step;
		float pafol_min_ok_diff;
		float pafol_ok_max_coef;
		float pafol_safe_dist;

		float mpc_max_speed;
=======
        float airdog_dst_inv; 
        float airdog_init_pos_dst;
        int airdog_init_pos_use; 

        float a_yaw_ignore_radius;

>>>>>>> 5c65e6c3
	} _parameters;		


	struct {
		param_t takeoff_alt;
		param_t takeoff_acceptance_radius;
		param_t acceptance_radius;

        param_t afol_mode;

		param_t loi_step_len;

		param_t rtl_ret_alt;

<<<<<<< HEAD
		param_t pafol_buf_size;
		param_t pafol_ok_dist;
		param_t pafol_min_alt_off;
		param_t pafol_dist_step;
		param_t pafol_alt_step;
		param_t pafol_min_ok_diff;
		param_t pafol_ok_max_coef;
		param_t pafol_safe_dist;

		param_t mpc_max_speed;
=======
        param_t airdog_dst_inv;
        param_t airdog_init_pos_dst; 
        param_t airdog_init_pos_use;

        param_t a_yaw_ignore_radius;

>>>>>>> 5c65e6c3
	} _parameter_handles;



protected:
	Navigator *_navigator;

	struct position_setpoint_triplet_s 	*pos_sp_triplet;

	struct target_global_position_s 	*target_pos;
	struct vehicle_global_position_s 	*global_pos;
	struct home_position_s 				*home_pos;

	struct vehicle_command_s _vcommand;

	int		_mavlink_fd;			/**< the file descriptor to send messages over mavlink */

	bool check_current_pos_sp_reached();
    void go_to_intial_position();



private:

	bool _first_run;

	/*
	 * This class has ptr data members, so it should not be copied,
	 * consequently the copy constructors are private.
	 */
	NavigatorMode(const NavigatorMode&);
	NavigatorMode operator=(const NavigatorMode&);

};

#endif<|MERGE_RESOLUTION|>--- conflicted
+++ resolved
@@ -117,7 +117,6 @@
 
 		float rtl_ret_alt;
 
-<<<<<<< HEAD
 		ssize_t pafol_buf_size;
 		float pafol_ok_dist;
 		float pafol_min_alt_off;
@@ -128,14 +127,12 @@
 		float pafol_safe_dist;
 
 		float mpc_max_speed;
-=======
+
         float airdog_dst_inv; 
         float airdog_init_pos_dst;
         int airdog_init_pos_use; 
 
         float a_yaw_ignore_radius;
-
->>>>>>> 5c65e6c3
 	} _parameters;		
 
 
@@ -150,7 +147,6 @@
 
 		param_t rtl_ret_alt;
 
-<<<<<<< HEAD
 		param_t pafol_buf_size;
 		param_t pafol_ok_dist;
 		param_t pafol_min_alt_off;
@@ -161,14 +157,12 @@
 		param_t pafol_safe_dist;
 
 		param_t mpc_max_speed;
-=======
+
         param_t airdog_dst_inv;
         param_t airdog_init_pos_dst; 
         param_t airdog_init_pos_use;
 
         param_t a_yaw_ignore_radius;
-
->>>>>>> 5c65e6c3
 	} _parameter_handles;
 
 
