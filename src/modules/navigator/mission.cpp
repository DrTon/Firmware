--- conflicted
+++ resolved
@@ -277,11 +277,7 @@
 
 						} else {
 							/* item is too far from home */
-<<<<<<< HEAD
-							mavlink_log_info(_navigator->get_mavlink_fd(), "first wp is too far from home: %.1fm > %.1fm", (double)dist_to_1wp, (double)_param_dist_1wp.get());
-=======
 							mavlink_log_critical(_navigator->get_mavlink_fd(), "Waypoint too far: %d m,[MIS_DIST_1WP=%d]", (int)dist_to_1wp, (int)_param_dist_1wp.get());
->>>>>>> 391a5c82
 							return false;
 						}
 					}
@@ -332,11 +328,7 @@
 		_mission_type = MISSION_TYPE_ONBOARD;
 
 	/* try setting offboard mission item */
-<<<<<<< HEAD
-	} else if (check_dist_1wp() && read_mission_item(false, true, &_mission_item)) {
-=======
 	} else if (home_dist_ok && read_mission_item(false, true, &_mission_item)) {
->>>>>>> 391a5c82
 		/* if mission type changed, notify */
 		if (_mission_type != MISSION_TYPE_OFFBOARD) {
 			mavlink_log_critical(_navigator->get_mavlink_fd(), "offboard mission now running");
