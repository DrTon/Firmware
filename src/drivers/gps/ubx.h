/****************************************************************************
 *
 *   Copyright (c) 2012, 2013 PX4 Development Team. All rights reserved.
 *
 * Redistribution and use in source and binary forms, with or without
 * modification, are permitted provided that the following conditions
 * are met:
 *
 * 1. Redistributions of source code must retain the above copyright
 *    notice, this list of conditions and the following disclaimer.
 * 2. Redistributions in binary form must reproduce the above copyright
 *    notice, this list of conditions and the following disclaimer in
 *    the documentation and/or other materials provided with the
 *    distribution.
 * 3. Neither the name PX4 nor the names of its contributors may be
 *    used to endorse or promote products derived from this software
 *    without specific prior written permission.
 *
 * THIS SOFTWARE IS PROVIDED BY THE COPYRIGHT HOLDERS AND CONTRIBUTORS
 * "AS IS" AND ANY EXPRESS OR IMPLIED WARRANTIES, INCLUDING, BUT NOT
 * LIMITED TO, THE IMPLIED WARRANTIES OF MERCHANTABILITY AND FITNESS
 * FOR A PARTICULAR PURPOSE ARE DISCLAIMED. IN NO EVENT SHALL THE
 * COPYRIGHT OWNER OR CONTRIBUTORS BE LIABLE FOR ANY DIRECT, INDIRECT,
 * INCIDENTAL, SPECIAL, EXEMPLARY, OR CONSEQUENTIAL DAMAGES (INCLUDING,
 * BUT NOT LIMITED TO, PROCUREMENT OF SUBSTITUTE GOODS OR SERVICES; LOSS
 * OF USE, DATA, OR PROFITS; OR BUSINESS INTERRUPTION) HOWEVER CAUSED
 * AND ON ANY THEORY OF LIABILITY, WHETHER IN CONTRACT, STRICT
 * LIABILITY, OR TORT (INCLUDING NEGLIGENCE OR OTHERWISE) ARISING IN
 * ANY WAY OUT OF THE USE OF THIS SOFTWARE, EVEN IF ADVISED OF THE
 * POSSIBILITY OF SUCH DAMAGE.
 *
 ****************************************************************************/

/**
 * @file ubx.h
 *
 * U-Blox protocol definition. Following u-blox 6/7 Receiver Description
 * including Prototol Specification.
 *
 * @author Thomas Gubler <thomasgubler@student.ethz.ch>
 * @author Julian Oes <joes@student.ethz.ch>
 * @author Anton Babushkin <anton.babushkin@me.com>
 *
 */

#ifndef UBX_H_
#define UBX_H_

#include "gps_helper.h"

#define UBX_SYNC1 0xB5
#define UBX_SYNC2 0x62

/* ClassIDs (the ones that are used) */
#define UBX_CLASS_NAV 0x01
//#define UBX_CLASS_RXM 0x02
#define UBX_CLASS_ACK 0x05
#define UBX_CLASS_CFG 0x06
#define UBX_CLASS_MON 0x0A

/* MessageIDs (the ones that are used) */
#define UBX_MESSAGE_NAV_POSLLH 0x02
//#define UBX_MESSAGE_NAV_DOP 0x04
#define UBX_MESSAGE_NAV_SOL 0x06
#define UBX_MESSAGE_NAV_VELNED 0x12
//#define UBX_MESSAGE_RXM_SVSI 0x20
#define UBX_MESSAGE_NAV_TIMEUTC 0x21
#define UBX_MESSAGE_NAV_SVINFO 0x30
#define UBX_MESSAGE_ACK_NAK 0x00
#define UBX_MESSAGE_ACK_ACK 0x01
#define UBX_MESSAGE_CFG_PRT 0x00
#define UBX_MESSAGE_CFG_MSG 0x01
#define UBX_MESSAGE_CFG_RATE 0x08
#define UBX_MESSAGE_CFG_NAV5 0x24

#define UBX_MESSAGE_MON_HW	0x09

#define UBX_CFG_PRT_LENGTH 20
#define UBX_CFG_PRT_PAYLOAD_PORTID 0x01			/**< UART1 */
#define UBX_CFG_PRT_PAYLOAD_MODE 0x000008D0		/**< 0b0000100011010000: 8N1 */
#define UBX_CFG_PRT_PAYLOAD_BAUDRATE 38400		/**< choose 38400 as GPS baudrate */
#define UBX_CFG_PRT_PAYLOAD_INPROTOMASK 0x01		/**< UBX in */
#define UBX_CFG_PRT_PAYLOAD_OUTPROTOMASK 0x01		/**< UBX out */

#define UBX_CFG_RATE_LENGTH 6
#define UBX_CFG_RATE_PAYLOAD_MEASINTERVAL 200		/**< 200ms for 5Hz */
#define UBX_CFG_RATE_PAYLOAD_NAVRATE 1			/**< cannot be changed */
#define UBX_CFG_RATE_PAYLOAD_TIMEREF 0			/**< 0: UTC, 1: GPS time */


#define UBX_CFG_NAV5_LENGTH 36
#define UBX_CFG_NAV5_PAYLOAD_MASK 0x0005		/**< XXX only update dynamic model and fix mode */
#define UBX_CFG_NAV5_PAYLOAD_DYNMODEL 7			/**< 0: portable, 2: stationary, 3: pedestrian, 4: automotive, 5: sea, 6: airborne <1g, 7: airborne <2g, 8: airborne <4g */
#define UBX_CFG_NAV5_PAYLOAD_FIXMODE 2			/**< 1: 2D only, 2: 3D only, 3: Auto 2D/3D */

#define UBX_CFG_MSG_LENGTH 8
#define UBX_CFG_MSG_PAYLOAD_RATE1_5HZ 0x01 		/**< {0x00, 0x01, 0x00, 0x00, 0x00, 0x00} the second entry is for UART1 */
#define UBX_CFG_MSG_PAYLOAD_RATE1_1HZ 0x05		/**< {0x00, 0x05, 0x00, 0x00, 0x00, 0x00} the second entry is for UART1 */
#define UBX_CFG_MSG_PAYLOAD_RATE1_05HZ 10

#define UBX_MAX_PAYLOAD_LENGTH 500

// ************
/** the structures of the binary packets */
#pragma pack(push, 1)

struct ubx_header {
	uint8_t sync1;
	uint8_t sync2;
	uint8_t msg_class;
	uint8_t msg_id;
	uint16_t length;
};

typedef struct {
	uint32_t time_milliseconds;		/**<  GPS Millisecond Time of Week */
	int32_t lon;					/**<  Longitude * 1e-7, deg */
	int32_t lat;					/**<  Latitude * 1e-7, deg */
	int32_t height;					/**<  Height above Ellipsoid, mm */
	int32_t height_msl;				/**<  Height above mean sea level, mm */
	uint32_t hAcc;  				/**< Horizontal Accuracy Estimate, mm */
	uint32_t vAcc;  				/**< Vertical Accuracy Estimate, mm */
	uint8_t ck_a;
	uint8_t ck_b;
} gps_bin_nav_posllh_packet_t;

typedef struct {
	uint32_t time_milliseconds; 	/**< GPS Millisecond Time of Week */
	int32_t time_nanoseconds;		/**< Fractional Nanoseconds remainder of rounded ms above, range -500000 .. 500000 */
	int16_t week;					/**< GPS week (GPS time) */
	uint8_t gpsFix;					/**< GPS Fix: 0 = No fix, 1 = Dead Reckoning only, 2 = 2D fix, 3 = 3d-fix, 4 = GPS + dead reckoning, 5 = time only fix */
	uint8_t flags;
	int32_t ecefX;
	int32_t ecefY;
	int32_t ecefZ;
	uint32_t pAcc;
	int32_t ecefVX;
	int32_t ecefVY;
	int32_t ecefVZ;
	uint32_t sAcc;
	uint16_t pDOP;
	uint8_t reserved1;
	uint8_t numSV;
	uint32_t reserved2;
	uint8_t ck_a;
	uint8_t ck_b;
} gps_bin_nav_sol_packet_t;

typedef struct {
	uint32_t time_milliseconds;		/**< GPS Millisecond Time of Week */
	uint32_t time_accuracy; 		/**< Time Accuracy Estimate, ns */
	int32_t time_nanoseconds; 		/**< Nanoseconds of second, range -1e9 .. 1e9 (UTC) */
	uint16_t year; 					/**< Year, range 1999..2099 (UTC) */
	uint8_t month; 					/**< Month, range 1..12 (UTC) */
	uint8_t day; 					/**< Day of Month, range 1..31 (UTC) */
	uint8_t hour; 					/**< Hour of Day, range 0..23 (UTC) */
	uint8_t min; 					/**< Minute of Hour, range 0..59 (UTC) */
	uint8_t sec; 					/**< Seconds of Minute, range 0..59 (UTC) */
	uint8_t valid_flag; 			/**< Validity Flags (see ubx documentation) */
	uint8_t ck_a;
	uint8_t ck_b;
} gps_bin_nav_timeutc_packet_t;

//typedef struct {
//	uint32_t time_milliseconds; 	/**<  GPS Millisecond Time of Week */
//	uint16_t gDOP; 					/**< Geometric DOP (scaling 0.01) */
//	uint16_t pDOP; 					/**< Position DOP (scaling 0.01) */
//	uint16_t tDOP; 					/**< Time DOP (scaling 0.01) */
//	uint16_t vDOP; 					/**< Vertical DOP (scaling 0.01) */
//	uint16_t hDOP; 					/**< Horizontal DOP (scaling 0.01) */
//	uint16_t nDOP; 					/**< Northing DOP (scaling 0.01) */
//	uint16_t eDOP; 					/**< Easting DOP (scaling 0.01) */
//	uint8_t ck_a;
//	uint8_t ck_b;
//} gps_bin_nav_dop_packet_t;

typedef struct {
	uint32_t time_milliseconds; 	/**<  GPS Millisecond Time of Week */
	uint8_t numCh; 					/**< Number of channels */
	uint8_t globalFlags;
	uint16_t reserved2;

} gps_bin_nav_svinfo_part1_packet_t;

typedef struct {
	uint8_t chn; 					/**< Channel number, 255 for SVs not assigned to a channel */
	uint8_t svid; 					/**< Satellite ID */
	uint8_t flags;
	uint8_t quality;
	uint8_t cno; 					/**< Carrier to Noise Ratio (Signal Strength), dbHz */
	int8_t elev; 					/**< Elevation in integer degrees */
	int16_t azim; 					/**< Azimuth in integer degrees */
	int32_t prRes; 					/**< Pseudo range residual in centimetres */

} gps_bin_nav_svinfo_part2_packet_t;

typedef struct {
	uint8_t ck_a;
	uint8_t ck_b;
} gps_bin_nav_svinfo_part3_packet_t;

typedef struct {
	uint32_t time_milliseconds; // GPS Millisecond Time of Week
	int32_t velN; //NED north velocity, cm/s
	int32_t velE; //NED east velocity, cm/s
	int32_t velD; //NED down velocity, cm/s
	uint32_t speed; //Speed (3-D), cm/s
	uint32_t gSpeed; //Ground Speed (2-D), cm/s
	int32_t heading; //Heading of motion 2-D, deg, scaling: 1e-5
	uint32_t sAcc; //Speed Accuracy Estimate, cm/s
	uint32_t cAcc; //Course / Heading Accuracy Estimate, scaling: 1e-5
	uint8_t ck_a;
	uint8_t ck_b;
} gps_bin_nav_velned_packet_t;

struct gps_bin_mon_hw_packet {
	uint32_t pinSel;
	uint32_t pinBank;
	uint32_t pinDir;
	uint32_t pinVal;
	uint16_t noisePerMS;
	uint16_t agcCnt;
	uint8_t aStatus;
	uint8_t aPower;
	uint8_t flags;
	uint8_t __reserved1;
	uint32_t usedMask;
	uint8_t VP[25];
	uint8_t jamInd;
	uint16_t __reserved3;
	uint32_t pinIrq;
	uint32_t pulLH;
	uint32_t pullL;
};


//typedef struct {
//	int32_t time_milliseconds; 		/**< Measurement integer millisecond GPS time of week */
//	int16_t week; 					/**< Measurement GPS week number */
//	uint8_t numVis;					/**< Number of visible satellites */
//
//	//... rest of package is not used in this implementation
//
//} gps_bin_rxm_svsi_packet_t;

typedef struct {
	uint8_t clsID;
	uint8_t msgID;
	uint8_t ck_a;
	uint8_t ck_b;
} gps_bin_ack_ack_packet_t;

typedef struct {
	uint8_t clsID;
	uint8_t msgID;
	uint8_t ck_a;
	uint8_t ck_b;
} gps_bin_ack_nak_packet_t;

typedef struct {
	uint8_t clsID;
	uint8_t msgID;
	uint16_t length;
	uint8_t portID;
	uint8_t res0;
	uint16_t res1;
	uint32_t mode;
	uint32_t baudRate;
	uint16_t inProtoMask;
	uint16_t outProtoMask;
	uint16_t flags;
	uint16_t pad;
	uint8_t ck_a;
	uint8_t ck_b;
} type_gps_bin_cfg_prt_packet_t;

typedef struct {
	uint8_t clsID;
	uint8_t msgID;
	uint16_t length;
	uint16_t measRate;
	uint16_t navRate;
	uint16_t timeRef;
	uint8_t ck_a;
	uint8_t ck_b;
} type_gps_bin_cfg_rate_packet_t;

typedef struct {
	uint8_t clsID;
	uint8_t msgID;
	uint16_t length;
	uint16_t mask;
	uint8_t dynModel;
	uint8_t fixMode;
	int32_t fixedAlt;
	uint32_t fixedAltVar;
	int8_t minElev;
	uint8_t drLimit;
	uint16_t pDop;
	uint16_t tDop;
	uint16_t pAcc;
	uint16_t tAcc;
	uint8_t staticHoldThresh;
	uint8_t dgpsTimeOut;
	uint32_t reserved2;
	uint32_t reserved3;
	uint32_t reserved4;
	uint8_t ck_a;
	uint8_t ck_b;
} type_gps_bin_cfg_nav5_packet_t;

typedef struct {
	uint8_t clsID;
	uint8_t msgID;
	uint16_t length;
	uint8_t msgClass_payload;
	uint8_t msgID_payload;
	uint8_t rate;
	uint8_t ck_a;
	uint8_t ck_b;
} type_gps_bin_cfg_msg_packet_t;

struct ubx_cfg_msg_rate {
	uint8_t msg_class;
	uint8_t msg_id;
	uint8_t rate;
};


// END the structures of the binary packets
// ************

typedef enum {
	UBX_DECODE_UNINIT = 0,
	UBX_DECODE_GOT_SYNC1,
	UBX_DECODE_GOT_SYNC2,
	UBX_DECODE_GOT_CLASS,
	UBX_DECODE_GOT_MESSAGEID,
	UBX_DECODE_GOT_LENGTH1,
	UBX_DECODE_GOT_LENGTH2
} ubx_decode_state_t;

//typedef type_gps_bin_ubx_state gps_bin_ubx_state_t;
#pragma pack(pop)

#define RECV_BUFFER_SIZE 300 //The NAV-SOL messages really need such a big buffer

class UBX : public GPS_Helper
{
public:
	UBX(const int &fd, struct vehicle_gps_position_s *gps_position);
	~UBX();
	int			receive(unsigned timeout);
	int			configure(unsigned &baudrate);

private:

	/**
	 * Parse the binary MTK packet
	 */
	int			parse_char(uint8_t b);

	/**
	 * Handle the package once it has arrived
	 */
	int			handle_message(void);

	/**
	 * Reset the parse state machine for a fresh start
	 */
	void			decode_init(void);

	/**
	 * While parsing add every byte (except the sync bytes) to the checksum
	 */
	void			add_byte_to_checksum(uint8_t);

	/**
	 * Add the two checksum bytes to an outgoing message
	 */
	void			add_checksum_to_message(uint8_t *message, const unsigned length);

	/**
	 * Helper to send a config packet
	 */
	void			send_config_packet(const int &fd, uint8_t *packet, const unsigned length);

	void			configure_message_rate(uint8_t msg_class, uint8_t msg_id, uint8_t rate);

	void			send_message(uint8_t msg_class, uint8_t msg_id, void *msg, uint8_t size);

	void			add_checksum(uint8_t *message, const unsigned length, uint8_t &ck_a, uint8_t &ck_b);

	int			wait_for_ack(unsigned timeout);

	int			_fd;
	struct vehicle_gps_position_s *_gps_position;
	bool			_configured;
	bool			_waiting_for_ack;
	bool			_got_posllh;
	bool			_got_velned;
<<<<<<< HEAD
	bool			_got_timeutc;
=======
>>>>>>> c2a22938
	uint8_t			_message_class_needed;
	uint8_t			_message_id_needed;
	ubx_decode_state_t	_decode_state;
	uint8_t			_rx_buffer[RECV_BUFFER_SIZE];
	unsigned		_rx_count;
	uint8_t			_rx_ck_a;
	uint8_t			_rx_ck_b;
	uint8_t			_message_class;
	uint8_t			_message_id;
	unsigned		_payload_size;
	hrt_abstime		_disable_cmd_last;
};

#endif /* UBX_H_ */<|MERGE_RESOLUTION|>--- conflicted
+++ resolved
@@ -399,10 +399,6 @@
 	bool			_waiting_for_ack;
 	bool			_got_posllh;
 	bool			_got_velned;
-<<<<<<< HEAD
-	bool			_got_timeutc;
-=======
->>>>>>> c2a22938
 	uint8_t			_message_class_needed;
 	uint8_t			_message_id_needed;
 	ubx_decode_state_t	_decode_state;
